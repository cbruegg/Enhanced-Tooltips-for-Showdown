{
<<<<<<< HEAD
  "name": "pokemon-showdown-enhanced-tooltips-safari",
  "version": "3.0.0.1",
  "description": "Displays additional information on tooltips of Pokémon Showdown. Additionally it provides a damage calculator.",
  "author": "Various Authors",
=======
  "name": "showdex",
  "version": "1.1.0",
  "description": "Pokémon Showdown extension that harnesses the power of parabolic calculus to strategically extract your opponents' Elo.",
  "author": "Keith Choison <keith@tize.io>",
>>>>>>> f4ba0bbe
  "license": "AGPL-3.0",
  "homepage": "https://github.com/cbruegg/Enhanced-Tooltips-for-Showdown",
  "private": true,
  "engines": {
    "node": ">=18.0.0",
    "yarn": ">=1.22.0"
  },
  "type": "module",
  "scripts": {
    "patch-ghooks": "./scripts/patch-ghooks.sh",
    "commit": "./node_modules/cz-customizable/standalone.js",
    "cm": "yarn commit",
    "cz": "yarn commit",
    "postinstall": "yarn patch-ghooks && yarn patch-package",
    "clean:dev": "yarn rimraf ./build",
    "clean:dev:chrome": "yarn rimraf ./build/chrome",
    "clean:dev:firefox": "yarn rimraf ./build/firefox ./build/*.firefox.xpi",
    "clean:prod": "yarn rimraf ./dist",
    "clean:prod:chrome": "yarn rimraf ./dist/chrome ./dist/*.chrome.zip ./dist/*.chrome.html",
    "clean:prod:firefox": "yarn rimraf ./dist/firefox ./dist/*.firefox.xpi ./dist/*.firefox.html",
    "clean": "yarn clean:dev && yarn clean:prod",
    "dev:chrome": "yarn clean:dev:chrome && NODE_ENV=development BUILD_TARGET=chrome node --conditions=development --experimental-specifier-resolution=node --trace-warnings -- ./scripts/dev.js",
    "dev:firefox": "yarn clean:dev:firefox && NODE_ENV=development BUILD_TARGET=firefox node --conditions=development --experimental-specifier-resolution=node --trace-warnings -- ./scripts/dev.js",
    "dev": "yarn dev:chrome",
    "build:chrome": "yarn clean:prod:chrome && NODE_ENV=production BUILD_TARGET=chrome node --conditions=production --experimental-specifier-resolution=node -- ./scripts/build.js",
    "build:firefox": "yarn clean:prod:firefox && NODE_ENV=production BUILD_TARGET=firefox node --conditions=production --experimental-specifier-resolution=node -- ./scripts/build.js",
    "build": "yarn build:chrome && yarn build:firefox"
  },
  "config": {
    "cz-customizable": {
      "config": ".cz-config.cjs"
    },
    "ghooks": {
      "commit-msg": "npx cz-customizable-ghooks $2"
    }
  },
  "browserslist": [
    "defaults",
    "> 1%",
    "last 2 versions",
    "last 3 iOS versions"
  ],
  "dependencies": {
    "@dnd-kit/core": "^6.0.5",
    "@dnd-kit/modifiers": "^6.0.0",
    "@dnd-kit/utilities": "^3.2.0",
    "@react-aria/button": "^3.6.2",
    "@react-aria/switch": "^3.2.4",
    "@react-aria/textfield": "^3.7.2",
    "@react-aria/visually-hidden": "^3.5.0",
    "@react-hook/size": "^2.1.2",
    "@react-spring/web": "^9.5.5",
    "@react-stately/toggle": "^3.4.2",
    "@reduxjs/toolkit": "^1.9.0",
    "@smogon/calc": "^0.7.0",
    "@tippyjs/react": "^4.2.6",
    "@use-gesture/react": "^10.2.22",
    "base-64": "^1.0.0",
    "chalk": "^5.1.2",
    "change-case": "^4.1.2",
    "classnames": "^2.3.2",
    "date-fns": "^2.29.3",
    "dotenv": "^16.0.3",
    "final-form": "^4.20.7",
    "lzutf8": "^0.6.3",
    "qrcode.react": "^3.1.0",
    "qs": "^6.11.0",
    "quickjs-emscripten": "^0.21.0",
    "react": "^18.2.0",
    "react-dom": "^18.2.0",
    "react-final-form": "^6.5.9",
    "react-hot-loader": "^4.13.0",
    "react-hotkeys-hook": "^3.4.7",
    "react-inlinesvg": "^3.0.1",
    "react-redux": "^8.0.5",
    "react-select": "^5.4.0",
    "remove": "^0.1.5",
    "simplebar": "^5.3.9",
    "slugify": "^1.6.5",
    "ua-parser-js": "^1.0.32",
    "use-debouncy": "^4.3.0",
    "uuid": "^9.0.0"
  },
  "devDependencies": {
    "@babel/core": "^7.20.2",
    "@babel/eslint-parser": "^7.19.1",
    "@babel/plugin-transform-typescript": "^7.20.2",
    "@babel/preset-env": "^7.20.2",
    "@babel/preset-react": "^7.18.6",
    "@babel/preset-typescript": "^7.18.6",
    "@react-types/textfield": "^3.6.0",
    "@types/base-64": "^1.0.0",
    "@types/chrome": "^0.0.200",
    "@types/firefox-webext-browser": "^94.0.1",
    "@types/fs-extra": "^9.0.13",
    "@types/jquery": "^3.5.14",
    "@types/node": "^18.11.9",
    "@types/react": "^18.0.25",
    "@types/react-dom": "^18.0.8",
    "@types/ua-parser-js": "^0.7.36",
    "@types/uuid": "^8.3.4",
    "@typescript-eslint/eslint-plugin": "^5.42.1",
    "@typescript-eslint/parser": "^5.42.1",
    "autoprefixer": "^10.4.13",
    "babel-eslint": "^10.1.0",
    "babel-loader": "^9.1.0",
    "copy-webpack-plugin": "^11.0.0",
    "css-loader": "^6.7.1",
    "cz-customizable": "^7.0.0",
    "cz-customizable-ghooks": "^2.0.0",
    "eslint": "^8.27.0",
    "eslint-config-airbnb": "^19.0.4",
    "eslint-config-airbnb-base": "^15.0.0",
    "eslint-config-airbnb-typescript": "^17.0.0",
    "eslint-plugin-babel": "^5.3.1",
    "eslint-plugin-import": "^2.26.0",
    "eslint-plugin-jsx-a11y": "^6.6.1",
    "eslint-plugin-react": "^7.31.10",
    "eslint-plugin-react-hooks": "^4.6.0",
    "file-loader": "^6.2.0",
    "fs-extra": "^10.1.0",
    "ghooks": "^2.0.4",
    "html-loader": "^4.2.0",
    "html-webpack-plugin": "^5.5.0",
    "patch-package": "^6.5.0",
    "postcss": "^8.4.18",
    "postcss-loader": "^7.0.1",
    "postinstall-postinstall": "^2.1.0",
    "rimraf": "^3.0.2",
    "sass": "^1.56.1",
    "sass-loader": "^13.1.0",
    "source-map-loader": "^4.0.1",
    "style-loader": "^3.3.1",
    "terser-webpack-plugin": "^5.3.6",
    "typescript": "^4.8.4",
    "typescript-plugin-css-modules": "^3.4.0",
    "webpack": "^5.74.0",
    "webpack-cli": "^4.10.0",
    "webpack-dev-server": "^4.11.1",
    "webpack-visualizer-plugin2": "^1.0.0",
    "zip-webpack-plugin": "^4.0.1",
    "process": "0.11.10"
  }
}<|MERGE_RESOLUTION|>--- conflicted
+++ resolved
@@ -1,15 +1,8 @@
 {
-<<<<<<< HEAD
   "name": "pokemon-showdown-enhanced-tooltips-safari",
-  "version": "3.0.0.1",
+  "version": "3.0.0.2",
   "description": "Displays additional information on tooltips of Pokémon Showdown. Additionally it provides a damage calculator.",
   "author": "Various Authors",
-=======
-  "name": "showdex",
-  "version": "1.1.0",
-  "description": "Pokémon Showdown extension that harnesses the power of parabolic calculus to strategically extract your opponents' Elo.",
-  "author": "Keith Choison <keith@tize.io>",
->>>>>>> f4ba0bbe
   "license": "AGPL-3.0",
   "homepage": "https://github.com/cbruegg/Enhanced-Tooltips-for-Showdown",
   "private": true,

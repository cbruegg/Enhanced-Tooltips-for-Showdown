--- conflicted
+++ resolved
@@ -139,11 +139,6 @@
 }
 
 .fieldCalc {
-<<<<<<< HEAD
-  max-width: 496px;
-  @include spacing.margin($x: auto, $top: 16px);
-
-=======
   max-width: 448px;
   @include spacing.margin($x: auto, $top: 16px);
 
@@ -153,7 +148,6 @@
   }
   */
 
->>>>>>> 4a76f587
   .container:not(.skinnyBoi) & {
     @include spacing.padding($x: 24px);
   }
@@ -218,26 +212,10 @@
   &.top {
     justify-content: flex-start;
     @include spacing.margin($top: 2px, $bottom: 6px);
-<<<<<<< HEAD
   }
 
   &.bottom {
     @include spacing.margin($top: 16px, $bottom: 8px);
   }
 }
-
-/*
-.playerOption {
-  @include flex.row($align: center);
-
-  .label {
-    @include font.apply(fonts.$primary, ( font-weight: 500 ));
-=======
->>>>>>> 4a76f587
-  }
-
-  &.bottom {
-    @include spacing.margin($top: 16px, $bottom: 8px);
-  }
-}
 */
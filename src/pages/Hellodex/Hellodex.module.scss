@use 'sass:math';
@use 'config/colors';
@use 'config/fonts';
@use 'functions/color';
@use 'mixins/aria';
@use 'mixins/flex';
@use 'mixins/font';
@use 'mixins/media';
@use 'mixins/position';
@use 'mixins/spacing';
@use 'mixins/transition';

.container {
  @include position.absolute-fill;
  @include transition.apply(background-color);
  overflow: hidden;

  &.light {
    color: colors.$black;
    background-color: color.alpha(colors.$showdown-background-light, 0.8);

    &.mina {
      background-color: color.alpha(#F5DAE3, 0.72);
    }
  }

  &.dark {
    color: colors.$white;
    background-color: color.alpha(colors.$gray-darkest, 0.8);

    &.mina {
      // background-color: color.alpha(#2D0D1C, 0.64);
      background-color: color.alpha(#3A242E, 0.64);
    }
  }

  &.glassy {
    background-color: colors.$transparent;

    &::before {
      content: '';
      @include position.absolute-fill;
      backdrop-filter: blur(4px);
    }

    &.light::before {
      background-color: color.alpha(colors.$showdown-background-light, 0.56);
    }

<<<<<<< HEAD
=======
    &.light.mina {
      background-color: colors.$transparent;

      &::before {
        background-color: color.alpha(#F5DAE3, 0.56);
      }
    }

>>>>>>> 4a76f587
    &.dark::before {
      background-color: color.alpha(colors.$gray-darkest, 0.64);
    }

    &.dark.mina {
      background-color: colors.$transparent;

      &::before {
        background-color: color.alpha(#2D0D1C, 0.72);
      }
    }
  }
}

.content {
  @include position.absolute-fill;
  @include flex.column($justify: space-between);
  @include font.apply(fonts.$primary);
  font-size: 12px;
  z-index: 1;
}

.smol .hideWhenSmol {
  display: none;
}

.showdexIcon {
  @include position.absolute-anchor($x: 50%, $y: -60px, $y-prop: bottom);
  width: 264px;
  @include transition.apply(opacity);
  pointer-events: none;

  .light & {
    opacity: 0.76;
  }

  .dark & {
    opacity: 0.84;
  }
}

@keyframes minarex-animation {
  0% {
    transform: translate(-50%, 0);
  }

  100% {
    transform: translate(-50%, 8px);
  }
}

.minarexIcon {
  @include position.absolute($right: -94px, $bottom: -12px, $left: unset);
  width: 296px;
  animation: minarex-animation 4s ease-in infinite alternate;
  @include transition.apply(left, right, opacity);

  &:not(.shady) :global(#sunglasses) {
    display: none;
  }

  .smol & {
    @include position.absolute($right: unset, $left: 74%);
  }

  .verySmol & {
    @include position.absolute($left: 64%);
    width: 248px;
  }
}

.topContent {
  flex: 1;
  width: 100%;
  @include spacing.padding($x: 24px);
}

.banner {
  position: relative;
  @include flex.column-center;
  @include spacing.padding($top: 32px);
  text-align: center;
  user-select: none;
}

.authors {
  @include flex.row-center;
  font-weight: 300;
  font-size: 12px;
  text-transform: uppercase;
  opacity: 0.75;
}

.ampersand {
  @include spacing.margin($x: 12px);
}

.authorButton {
  @include font.apply(fonts.$primary);
  color: inherit;

  .label {
    @include spacing.margin($right: -0.2em);
    font-size: 12px;
    color: inherit;
    letter-spacing: 0.2em;
    text-transform: uppercase;
  }
}

.presents {
  @include spacing.margin($right: -0.2em);
  font-weight: 300;
  font-size: 12px;
  letter-spacing: 0.2em;
  text-transform: uppercase;
  opacity: 0.75;
}

.extensionName {
  @include spacing.margin($right: -0.2em);
  font-weight: 700;
  font-size: 40px;
  color: colors.$transparent;
  letter-spacing: 0.2em;
  text-transform: uppercase;
  text-shadow: 0 0 16px color.alpha(colors.$black, 0.32);
  background: linear-gradient(65deg, #4A9AC7 1%, #F148CC 99%) 0 0 / 100% 100%;
  background-clip: text;
  @include transition.apply(
    (margin-right, 10s),
    (letter-spacing, 10s),
    (background-position, 10s),
    (background-size, 10s),
  );

  &:hover {
    @include spacing.margin($right: -0.5em);
    letter-spacing: 0.5em;
    background-position: 50% 0;
    background-size: 200% 100%;
  }

  .mina & {
    background: linear-gradient(65deg, #E94489 2%, #F8C8C5 98%) 0 0 / 100% 100%;
    background-clip: text;
  }

  .light.mina & {
    text-shadow: 0 0 16px color.alpha(#FF3A78, 0.32);
  }

  .dark.mina & {
    text-shadow: 0 0 16px color.alpha(#9F1641, 0.32);
  }
}

.extensionVersion {
  @include spacing.margin($right: -0.15em);
  @include font.apply(fonts.$mono);
  font-size: 10px;
  letter-spacing: 0.15em;
  // text-indent: 0.15em;
  opacity: 0.64;

  .extensionVersionSuffix {
    opacity: 0.48;
  }
}

.instancesContainer {
  position: relative;
}

.instancesContent {
  position: relative;
  width: 100%;
  min-height: 324px;
  height: 32vh;
  @include spacing.margin($y: 24px);
  border-radius: 16px;
  overflow: hidden;
  @include transition.apply(height, background-color, box-shadow);

  @include media.for-min-height(1000px) {
    height: 48vh;
  }

  &.hiddenDonation {
    height: 52vh;

    @include media.for-min-height(1000px) {
      height: 58vh;
    }

    @include media.for-min-height(1200px) {
      height: 62vh;
    }

    @include media.for-max-height(850px) {
      height: 42vh;
    }

    @include media.for-max-height(750px) {
      height: 36vh;
    }
  }

  .light & {
    background-color: color.alpha(colors.$white, 0.64);
    box-shadow: (
      0 0 1px color.alpha(colors.$black, 0.16),
      0 0 16px color.alpha(colors.$gray-dark, 0.16),
    );
  }

  .light.mina & {
    background-color: color.alpha(#FFEDF3, 0.64);
    box-shadow: (
      0 0 1px color.alpha(#770629, 0.32),
      0 0 16px color.alpha(#9F1641, 0.16),
    );
  }

  .dark & {
    background-color: color.alpha(colors.$black, 0.48);
    box-shadow: (
      0 0 1px color.alpha(colors.$white, 0.32),
      0 0 16px color.alpha(colors.$black, 0.48),
    );
  }

  .dark.mina & {
    // background-color: color.alpha(#2A151F, 0.64);
    background-color: color.alpha(#734158, 0.48);
  }

  .glassy & {
    backdrop-filter: blur(2px);
  }

  .glassy.light & {
    background-color: color.alpha(colors.$white, 0.24);
  }

  .glassy.light.mina & {
    background-color: color.alpha(#FFEDF3, 0.24);
  }

  .glassy.dark & {
    background-color: color.alpha(colors.$black, 0.16);
  }

  .glassy.dark.mina & {
    background-color: color.alpha(#734158, 0.16);
  }
}

.battleRecord {
  @include position.absolute-anchor($x: 50%, $y: -18px, $y-prop: bottom);
}

.scrollableInstances {
  height: 100%;
  @include spacing.padding-all(10px);
}

.instances {
  position: relative;
  display: grid;
  grid-template-columns: repeat(3, minmax(0, 1fr));
  grid-auto-rows: 53px;
  column-gap: 10px;
  row-gap: 10px;
  width: 100%;
  height: 100%;

  .smol & {
    grid-template-columns: minmax(0, 1fr);
  }
}

.instanceButton {
  grid-area: span 1 / span 1;
}

div.newHonkButton {
  border-radius: 12px;
  @include aria.outline($radius: 12px);

  &::before {
    border-radius: 12px;
  }
}

.battleRecordSpacer {
  grid-area: span 1 / span 3;
  height: 20px;

  .smol & {
    grid-area: span 1 / span 1;
  }
}

.empty {
  @include position.absolute-fill;
  @include flex.column-center;
  user-select: none;

  .emptyIcon {
    width: 30px;
    min-width: 30px;
    @include spacing.margin($bottom: 10px);
    opacity: 0.32;
  }

  .emptyLabel {
    max-width: 216px;
    font-size: 12px;
    letter-spacing: 0.1px;
    text-align: center;
    line-height: 15px;
    opacity: 0.64;

    strong {
      font-weight: 600;
    }
  }

  .divider {
    @include flex.row-center;
    @include spacing.margin($y: 16px);

    .dividerLine {
      width: 56px;
      height: 1px;
      opacity: 0.08;
      @include transition.apply(background-color);

      .light & {
        background-color: colors.$black;
      }

      .dark & {
        background-color: colors.$white;
      }
    }

    .dividerLabel {
      @include spacing.padding($x: 12px);
      // font-style: italic;
      letter-spacing: 0.1px;
      opacity: 0.32;
    }
  }
}

.honkButton {
  @include spacing.margin($top: 4px, $x: auto);
}

button.spectateButton {
  @include font.apply(fonts.$primary, ( font-weight: 600 )); // same font-weight as .emptyLabel strong
  font-size: 12px;
  color: inherit;

  &.disabled {
    opacity: 1;
  }

  .spectateButtonLabel {
    font-size: inherit;
    color: inherit;
  }
}

.donations {
  @include spacing.margin($x: auto);
  font-size: 10px;
  text-align: center;
  line-height: 14px;
  user-select: none;

  &.withBattleRecord {
    @include spacing.margin($top: 40px);
  }
}

.donateButton {
  @include spacing.margin($right: auto, $left: auto);
}

.donateFootnote {
  max-width: 250px + 10px;
  @include spacing.padding($all: 6px);
  @include spacing.margin($top: 16px, $x: auto);
  letter-spacing: 0.05px;
  backdrop-filter: blur(3px);
  border-radius: 6px;
  opacity: 0.64;
  @include transition.apply(opacity);

  &.withTitle {
    opacity: 0.4;
  }

  .glassy & {
    backdrop-filter: none;
  }
}

.footer {
  position: relative;
  @include flex.row-between;
  flex: 0 0 73px;
  width: 100%;
  height: 73px;
  @include spacing.padding($x: 24px, $bottom: 2px);
  backdrop-filter: blur(3px);
  border-top: 2px solid;
  @include transition.apply(background-color, border-top-color);
  z-index: 1;

  .smol & {
    justify-content: center;
  }

  .light & {
    background-color: color.alpha(colors.$white, 0.76);
    border-top-color: color.alpha(colors.$white, 0.16);
  }

  .light.mina & {
    background-color: color.alpha(#FDF2F6, 0.76);
  }

  .dark & {
    background-color: color.alpha(colors.$black, 0.72);
    border-top-color: color.alpha(colors.$gray-darkest, 0.16);
  }

  .dark.mina & {
    background-color: color.alpha(#7E405D, 0.32);
  }

  .glassy {
    backdrop-filter: blur(6px);
  }

  .glassy.light & {
    background-color: color.alpha(colors.$white, 0.48);
  }

  .glassy.light.mina & {
    background-color: color.alpha(#FDF2F6, 0.48);
  }

  .glassy.dark & {
    background-color: color.alpha(colors.$black, 0.48);
  }

  .glassy.dark.mina & {
    background-color: color.alpha(#7E405D, 0.24);
  }
}

.links {
  @include flex.row($align: center);

  .light & {
    color: colors.$gray-dark;
  }
}

.linkItem {
  &:not(:first-child):not(:last-child) {
    @include spacing.margin($right: 24px);

    .smol & {
      @include spacing.margin($right: 16px);
    }
  }
}

.settingsButton {
  min-width: 68px;
  height: 44px;
  @include spacing.margin($right: 32px);

  .smol & {
    @include spacing.margin($right: 24px);
  }

  // bad idea, looks weird on non-Retina displays while changing color
  // .settingsIcon {
  //   @include transition.apply((transform, 10s));
  // }

  // &:hover .settingsIcon {
  //   transform: rotateZ(360deg);
  // }
}

/*
.linkSeparator {
  width: 1px;
  height: 28px;
  @include transition.apply(background-color);

  .light & {
    background-color: color.alpha(colors.$gray-darkest, 0.16);
  }

  .dark & {
    background-color: color.alpha(colors.$white, 0.16);
  }
}
*/

.linkButton {
  width: 44px;
  height: 44px;

  .light & {
    color: color.alpha(colors.$black, 0.76);
  }

  .dark & {
    color: color.alpha(colors.$white, 0.76);
  }

  .settingsVisible & {
    .light & {
      opacity: 0.48;
    }

    .dark & {
      opacity: 0.48;
    }
  }

  .signpostIcon {
    transform: scale(0.9);
  }

  // .sparkleIcon {
  //   transform: scale(0.9);
  // }

  // .bugIcon {
  //   transform: rotateZ(90deg);
  // }

  // .clipboardIcon {
  //   transform: scale(0.85);
  // }
}

.linkButtonLabel {
  @include spacing.margin($right: -0.01px);
  letter-spacing: 0.01px;
}

.credits {
  font-size: 10px;
  line-height: 13px;
  text-align: right;
  opacity: 0.56;
  user-select: none;
}

// note: don't use position.absolute-anchor() here cause the BaseButton's
// react-spring will add an inline transform property
.tizeButton {
  @include position.absolute($top: -33%, $right: 24px);
  color: inherit;
  opacity: 0.56;
  @include transition.apply(color, opacity);

  .light & {
    color: colors.$gray-dark;
    opacity: 1;
  }

  &:hover {
    color: colors.$blue;
    opacity: 1;
  }
}

.tizeLogo {
  height: 36px;
  min-height: 36px;
}<|MERGE_RESOLUTION|>--- conflicted
+++ resolved
@@ -47,8 +47,6 @@
       background-color: color.alpha(colors.$showdown-background-light, 0.56);
     }
 
-<<<<<<< HEAD
-=======
     &.light.mina {
       background-color: colors.$transparent;
 
@@ -57,7 +55,6 @@
       }
     }
 
->>>>>>> 4a76f587
     &.dark::before {
       background-color: color.alpha(colors.$gray-darkest, 0.64);
     }

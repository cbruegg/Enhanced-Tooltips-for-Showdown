import { type AbilityName, type MoveName, Move as SmogonMove } from '@smogon/calc';
import { MOVES } from '@smogon/calc/dist/data/moves';
import { type CalcdexBattleField, type CalcdexMoveOverride, type CalcdexPokemon } from '@showdex/interfaces/calc';
import { clamp } from '@showdex/utils/core';
import {
  detectGenFromFormat,
  determineCriticalHit,
  determineMoveTargets,
  getGenDexForFormat,
} from '@showdex/utils/dex';
import { calcMoveBasePower } from './calcMoveBasePower';
import { getMoveOverrideDefaults } from './getMoveOverrideDefaults';
import { shouldBoostTeraStab } from './shouldBoostTeraStab';

/**
 * Overrides for `SmogonMove`.
 *
 * * Note that `SmogonMove` internally uses `bp` for base power, but looks for `basePower` from the `dex` or `overrides`.
 *
 * @see https://github.com/smogon/damage-calc/blob/efa6fe7c9d9f8415ea0d1bab17f95d7bcfbf617f/calc/src/move.ts#L116
 * @since 1.0.6
 */
export type SmogonMoveOverrides = Omit<Partial<InstanceType<typeof SmogonMove>>, 'bp'> & {
  basePower?: number;
};

export const createSmogonMove = (
  format: string,
  pokemon: CalcdexPokemon,
  moveName: MoveName,
  opponentPokemon: CalcdexPokemon,
  field?: CalcdexBattleField,
): [move: SmogonMove, overrides: CalcdexMoveOverride] => {
  // using the Dex global for the gen arg of SmogonMove seems to work here lol
  const dex = getGenDexForFormat(format);
  const gen = detectGenFromFormat(format);

  if (!dex || !gen || !pokemon?.speciesForme || !moveName) {
    return null;
  }

  const {
    speciesForme,
    teraType: revealedTeraType,
    dirtyTeraType,
    terastallized,
    ability: revealedAbility,
    dirtyAbility,
    item: revealedItem,
    dirtyItem,
    stellarMoveMap,
    moveOverrides,
    useZ,
    useMax,
  } = pokemon;

  const teraType = dirtyTeraType || revealedTeraType;
  const ability = dirtyAbility || revealedAbility;
  const item = dirtyItem ?? revealedItem;

  const options: ConstructorParameters<typeof SmogonMove>[2] = {
    species: speciesForme,
    ability,
    item,

    // only apply one of them, not both!
    useZ: useZ && !useMax,
    useMax,
    // isStellarFirstUse: false, // note: populated below

    // for moves that always crit, we need to make sure the crit doesn't apply when Z/Max'd
    isCrit: determineCriticalHit(pokemon, moveName, { format }),
  };

  const defaultOverrides = getMoveOverrideDefaults(format, pokemon, moveName, opponentPokemon, field);
  const overrides: SmogonMoveOverrides = { ...determineMoveTargets(format, pokemon, moveName) };

  // update (2024/07/20): need access to drain[] for result.recovery(), but the Showdown dex doesn't have it :c
  // (tho Showdown's & Smogon's dexes both provide recoil[] in the same format: [numerator: number, denominator: number] to form the damage ratio)
  // fortunately for us, we're already bundling all move data that comes with @smogon/calc, so why not make use of it? LOL
  const smogonMoveData = MOVES[gen][moveName];

  if (Array.isArray(smogonMoveData?.drain)) {
    overrides.drain = [...smogonMoveData.drain];
  }

  // check if the user specified any overrides for this move
  const calcdexOverrides: CalcdexMoveOverride = { ...defaultOverrides, ...moveOverrides?.[moveName] };
  const {
    type: typeOverride,
    category: categoryOverride,
    basePower: basePowerOverride,
    zBasePower: zBasePowerOverride,
    maxBasePower: maxBasePowerOverride,
    alwaysCriticalHits: criticalHitOverride,
    hits: hitsOverride,
    stellar: stellarOverride,
    defensiveStat: defensiveStatOverride,
    offensiveStat: offensiveStatOverride,
  } = calcdexOverrides;

  // pretty much only used for Beat Up (which is typeless in gens 2-4)
  const forceTypeless = moveName === 'Beat Up' as MoveName && gen < 5;

  if (forceTypeless || typeOverride) {
    overrides.type = forceTypeless ? '???' : typeOverride;
  }

  if (categoryOverride) {
    overrides.category = categoryOverride;
  }

  const overrodeBasePower = typeof basePowerOverride === 'number';

  overrides.basePower = overrodeBasePower
    ? clamp(0, basePowerOverride)
    : calcMoveBasePower(format, pokemon, moveName, {
      opponentPokemon,
      field,
      overrides,
    });

  // update (2023/01/02): @smogon/calc added an alliesFainted property to their Pokemon class,
  // so no need to manually provide that functionality now; specified in createSmogonPokemon()
  // (also, didn't remove it from calcMoveBasePower() since we still want to show the actual BP in the UI)
  const removeBasePowerOverride = overrides.basePower < 1 || (
    !overrodeBasePower && (
      ability === 'Supreme Overlord' as AbilityName
        || shouldBoostTeraStab(format, pokemon, moveName, overrides.basePower)
    )
  );

  if (removeBasePowerOverride) {
    delete overrides.basePower;
  }

  // only supply this if it's true (otherwise, use the pre-determined value)
  if (criticalHitOverride) {
    options.isCrit = criticalHitOverride;
  }

<<<<<<< HEAD
  // update (2023/12/29): checking the default number of hits (if any) for cases such as Kyurem w/ Loaded Dice,
  // which should be 4 Scale Shot hits, but since `options.hits` wasn't provided, @smogon/calc uses 3 hits
  // (despite PokeMoves showing the value from getMoveOverrideDefaults(), which is dynamically set at 4 due to the item)
  if (hitsOverride || defaultOverrides?.hits) {
    options.hits = hitsOverride || defaultOverrides?.hits;
=======
  if (hitsOverride) {
    options.hits = hitsOverride;

    if (!Array.isArray(calcdexOverrides.hitBasePowers)) {
      calcdexOverrides.hitBasePowers = [...(defaultOverrides.hitBasePowers || [])];
    }

    calcdexOverrides.hitBasePowers = calcdexOverrides.hitBasePowers.slice(0, clamp(0, options.hits));

    if (calcdexOverrides.hitBasePowers.length) {
      delete overrides.basePower;
    }
>>>>>>> 4a76f587
  }

  if (defensiveStatOverride) {
    overrides.overrideDefensiveStat = defensiveStatOverride;
  }

  if (offensiveStatOverride) {
    overrides.overrideOffensiveStat = offensiveStatOverride;
  }

  // always on for the Terapagos-Stellar, otherwise, one successful move per type only
  if (teraType === 'Stellar' && terastallized) {
    const dexMove = dex.moves.get(moveName as Parameters<typeof dex.moves.get>[0]);
    const { type: typeFromDex } = dexMove || {};
    const moveType = overrides.type || typeFromDex;

    options.isStellarFirstUse = stellarOverride ?? (
      speciesForme === 'Terapagos-Stellar'
        || (!!moveType && !stellarMoveMap?.[moveType])
    );
  }

  const smogonMove = new SmogonMove(dex, moveName, {
    ...options,
    overrides,
  });

  // for Z/Max base powers, SmogonMove performs a lookup with dex.moves.get(),
  // which is too much work to override, so we'll directly update the move's `bp` property
  const overrideUltBp = (move: SmogonMove) => {
    if (options.useZ && typeof zBasePowerOverride === 'number') {
      move.bp = Math.max(zBasePowerOverride, 0);
    } else if (options.useMax && typeof maxBasePowerOverride === 'number') {
      move.bp = Math.max(maxBasePowerOverride, 0);
    }
  };

  // note: this directly modifies the passed-in smogonMove (hence no return value)
  overrideUltBp(smogonMove);

  // calculate() from @smogon/calc will clone() the move before it's passed to the mechanics function,
  // which will remove our `bp` overrides since the SmogonMove constructor will recalculate the `bp` value again!
  smogonMove.clone = () => {
    const clonedMove = new SmogonMove(dex, moveName, {
      ...options,

      // not sure if these will change later
      hits: smogonMove.hits,
      timesUsed: smogonMove.timesUsed,
      timesUsedWithMetronome: smogonMove.timesUsedWithMetronome,

      overrides,
    });

    overrideUltBp(clonedMove);

    return clonedMove;
  };

  return [smogonMove, calcdexOverrides];
};<|MERGE_RESOLUTION|>--- conflicted
+++ resolved
@@ -139,13 +139,6 @@
     options.isCrit = criticalHitOverride;
   }
 
-<<<<<<< HEAD
-  // update (2023/12/29): checking the default number of hits (if any) for cases such as Kyurem w/ Loaded Dice,
-  // which should be 4 Scale Shot hits, but since `options.hits` wasn't provided, @smogon/calc uses 3 hits
-  // (despite PokeMoves showing the value from getMoveOverrideDefaults(), which is dynamically set at 4 due to the item)
-  if (hitsOverride || defaultOverrides?.hits) {
-    options.hits = hitsOverride || defaultOverrides?.hits;
-=======
   if (hitsOverride) {
     options.hits = hitsOverride;
 
@@ -158,7 +151,6 @@
     if (calcdexOverrides.hitBasePowers.length) {
       delete overrides.basePower;
     }
->>>>>>> 4a76f587
   }
 
   if (defensiveStatOverride) {

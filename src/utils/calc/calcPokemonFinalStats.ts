--- conflicted
+++ resolved
@@ -120,28 +120,6 @@
     : pokemon.status;
 
   if (status) {
-<<<<<<< HEAD
-    if (!legacy && ['guts', 'quickfeet'].includes(ability)) {
-      // 50% ATK boost w/ non-volatile status condition due to "Guts" (gen 3+)
-      if (ability === 'guts') {
-        record.apply('atk', 1.5, 'abilities', 'Guts');
-      }
-
-      // 50% SPE boost w/ non-volatile status condition due to "Quick Feet" (gen 4+)
-      if (ability === 'quickfeet') {
-        record.apply('spe', 1.5, 'abilities', 'Quick Feet');
-      }
-    } else {
-      // 50% ATK reduction when burned (all gens... probably)
-      if (status === 'brn') {
-        record.apply('atk', 0.5, 'nonvolatiles', 'Burn');
-      }
-
-      // 75% SPE reduction when paralyzed for gens 1-6, otherwise, 50% SPE reduction
-      if (status === 'par') {
-        record.apply('spe', gen < 7 ? 0.25 : 0.5, 'nonvolatiles', 'Paralysis');
-      }
-=======
     // 50% ATK reduction when burned (all gens... probably)
     if (status === 'brn' && (legacy || ability !== 'guts')) {
       record.apply('atk', 0.5, 'nonvolatiles', 'Burn');
@@ -160,7 +138,6 @@
     // 50% SPE boost w/ non-volatile status condition due to "Quick Feet" (gen 4+)
     if (!legacy && ability === 'quickfeet') {
       record.apply('spe', 1.5, 'abilities', 'Quick Feet');
->>>>>>> 4a76f587
     }
   }
 

--- conflicted
+++ resolved
@@ -11,7 +11,6 @@
  *
  * @since 1.0.3
  */
-<<<<<<< HEAD
 const DexDescriptionFormatters: { regex: string; replacement: string; }[] = [
   { regex: 'Abilit(y|ies)', replacement: 'abilit$1' },
   { regex: 'Nature(s)?', replacement: 'nature$1' },
@@ -28,34 +27,11 @@
   { regex: '1\/8[\w\s]+max\s+HP', replacement: '12% HP' },
   { regex: '1\/10[\w\s]+max\s+HP', replacement: '10% HP' },
   { regex: '1\/16[\w\s]+max\s+HP', replacement: '6% HP' },
-  { regex: '(?:Attack(?!s)|(?<=[-+])Atk(?=[.,:;!?\s]))', replacement: 'ATK' },
-  { regex: '(?:Defense(?!s)|(?<=[-+])Def(?=[.,:;!?\s]))', replacement: 'DEF' },
-  { regex: '(?:Sp\.?\s+Atk|(?<=[-+])SpA(?=[.,:;!?\s]))', replacement: 'SPA' },
-  { regex: '(?:Sp\.?\s+Def|(?<=[-+])SpD(?=[.,:;!?\s]))', replacement: 'SPD' },
-  { regex: '(?:Speed(?!s)|(?<=[-+])Spe(?=[.,:;!?\s]))', replacement: 'SPE' },
-=======
-const DexDescriptionFormatters: { regex: RegExp; replacement: string; }[] = [
-  { regex: /Abilit(y|ies)/, replacement: 'abilit$1' },
-  { regex: /Nature(s)?/, replacement: 'nature$1' },
-  { regex: /Item(s)?/, replacement: 'item$1' },
-  { regex: /KOes/, replacement: 'KOs' },
-  { regex: /supereffective/, replacement: 'super effective' },
-  { regex: /(?<=\s+)and(?=\s+)/, replacement: '&' },
-  { regex: /(?<=\d)x(?=[.,:;!?\s])/i, replacement: times },
-  { regex: /1\/2[\w\s]+max\s+HP/, replacement: '50% HP' },
-  { regex: /1\/3[\w\s]+max\s+HP/, replacement: '33% HP' },
-  { regex: /1\/4[\w\s]+max\s+HP/, replacement: '25% HP' },
-  { regex: /1\/5[\w\s]+max\s+HP/, replacement: '20% HP' },
-  { regex: /1\/6[\w\s]+max\s+HP/, replacement: '16% HP' },
-  { regex: /1\/8[\w\s]+max\s+HP/, replacement: '12% HP' },
-  { regex: /1\/10[\w\s]+max\s+HP/, replacement: '10% HP' },
-  { regex: /1\/16[\w\s]+max\s+HP/, replacement: '6% HP' },
-  { regex: /(?:Attack(?!s)|(?<!Sp\.?\s+)Atk(?=[.,:;!?\s]))/, replacement: 'ATK' },
-  { regex: /(?:Defense(?!s)|(?<!Sp\.?\s+)Def(?=[.,:;!?\s]))/, replacement: 'DEF' },
-  { regex: /(?:Sp\.?\s+Atk|SpA(?=[.,:;!?\s]))/, replacement: 'SPA' },
-  { regex: /(?:Sp\.?\s+Def|SpD(?=[.,:;!?\s]))/, replacement: 'SPD' },
-  { regex: /(?:Speed(?!s)|Spe(?=[.,:;!?\s]))/, replacement: 'SPE' },
->>>>>>> 228531e8
+  { regex: '(?:Attack(?!s)|(?<!Sp\.?\s+)Atk(?=[.,:;!?\s]))', replacement: 'ATK' },
+  { regex: '(?:Defense(?!s)|(?<!Sp\.?\s+)Def(?=[.,:;!?\s]))', replacement: 'DEF' },
+  { regex: '(?:Sp\.?\s+Atk|SpA(?=[.,:;!?\s]))', replacement: 'SPA' },
+  { regex: '(?:Sp\.?\s+Def|SpD(?=[.,:;!?\s]))', replacement: 'SPD' },
+  { regex: '(?:Speed(?!s)|Spe(?=[.,:;!?\s]))', replacement: 'SPE' },
 ];
 
 /**

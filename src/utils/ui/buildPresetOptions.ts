import { format as formatDate } from 'date-fns';
import { type DropdownOption } from '@showdex/components/form';
import { bull } from '@showdex/consts/core';
import { type CalcdexPokemon, type CalcdexPokemonPreset } from '@showdex/interfaces/calc';
import { getGenfulFormat } from '@showdex/utils/dex';
import { percentage } from '@showdex/utils/humanize';
import { detectCompletePreset, getPresetFormes, sortPresetsByUsage } from '@showdex/utils/presets';

export type CalcdexPokemonPresetOption = DropdownOption<string>;

const SubLabelRegex = /([^()]+)\x20+(?:\+\x20+(\w[\w\x20]*)|\((\w.*)\))$/i;

/**
 * Builds the value for the `options` prop of the presets `Dropdown` component in `PokeInfo`.
 *
 * * As of v1.1.7, you can provide the ~~optional~~ `pokemon` argument to append the preset's `speciesForme`
 *   to the option's `subLabel` if it doesn't match the `speciesForme` of the provided `pokemon`.
 *   - This is useful for distinguishing presets of differing `speciesForme`'s, or even `transformedForme`'s.
 *
 * @since 1.0.3
 */
export const buildPresetOptions = (
  format: string,
  pokemon: CalcdexPokemon,
  presets: CalcdexPokemonPreset[],
  config?: {
    usages?: CalcdexPokemonPreset[];
    formatLabelMap?: Record<string, string>;
  },
): CalcdexPokemonPresetOption[] => {
  const { usages, formatLabelMap } = { ...config };
  const options: CalcdexPokemonPresetOption[] = [];

  if (!format || !pokemon?.speciesForme || !presets?.length) {
    return options;
  }

  const currentForme = pokemon.transformedForme || pokemon.speciesForme;
  const hasDifferentFormes = [...presets, ...(usages || [])].some((p) => p?.speciesForme !== currentForme);

  // update (2024/07/30): chunking the presets[] this way to make sure ones like 'Yours' appear at the top
  const revealingPresets: CalcdexPokemonPreset[] = [];
  const otherPresets: CalcdexPokemonPreset[] = [];

  presets.forEach((preset) => {
    if (!detectCompletePreset(preset)) {
      return;
    }

    (['server', 'sheet'].includes(preset.source) ? revealingPresets : otherPresets).push(preset);
  });

  if (usages?.length > 1 && otherPresets.length) {
    otherPresets.sort(sortPresetsByUsage(usages));
  }

  const completePresets = [...revealingPresets, ...otherPresets];

  completePresets.forEach((preset) => {
    const option: CalcdexPokemonPresetOption = {
      label: preset.name,
      value: preset.calcdexId,
    };

    // e.g., 'Iron Defense (Flying)' -> { label: 'Iron Defense', rightLabel: 'FLYING' },
    // 'Defensive (Physical Attacker)' -> { label: 'Defensive', subLabel: 'PHYSICAL ATTACKER' },
    // 'Metal Sound + Steelium Z' -> { label: 'Metal Sound', subLabel: '+ STEELIUM Z' },
    // 'The Pex' -> (regex fails) -> { label: 'The Pex' } (untouched lol)
    const [
      subLabelMatch,
      extractedLabel,
      plusLabel,
      subLabel,
    ] = SubLabelRegex.exec(String(option.label)) || [];

    if (subLabelMatch) {
      // it'll be one or the other since the capture groups are alternatives in a non-capturing group
      const actualSubLabel = (!!plusLabel && `+ ${plusLabel}`) || subLabel;

      if (extractedLabel && actualSubLabel) {
        option.label = extractedLabel;
        option.subLabel = actualSubLabel;
      }
    }

    const bullSubLabel = () => {
      if (!option.subLabel) {
        option.subLabel = '';

        return;
      }

      (option.subLabel as string) += ` ${bull} `;
    };

    if (currentForme && hasDifferentFormes) {
      bullSubLabel();
      (option.subLabel as string) += preset.speciesForme;

      if (pokemon.transformedForme) {
        option.disabled = !getPresetFormes(currentForme, {
          format: preset.gen,
        }).includes(preset.speciesForme);
      }
    }

    if (preset.source === 'bundle' && preset.bundleName) {
      bullSubLabel();
      (option.subLabel as string) += preset.bundleName;
    }

<<<<<<< HEAD
    if (typeof preset.updated === 'number' && preset.updated) {
      if (option.subLabel) {
        (option.subLabel as string) += ` ${bull} `;
      } else {
        option.subLabel = '';
      }

=======
    if (typeof preset.imported === 'number' && preset.imported) {
      bullSubLabel();
      (option.subLabel as string) += formatDate(preset.imported, 'yyyy/MM/dd KK:mm:ss a');
    }

    if (typeof preset.updated === 'number' && preset.updated) {
      bullSubLabel();
>>>>>>> 4a76f587
      (option.subLabel as string) += formatDate(preset.updated, 'yyyy/MM/dd');
    }

    // attempt to find this preset's usage percentage (typically only in Gen 9 Randoms)
    const usage = preset.usage
      || usages?.find((p) => p?.source === 'usage' && p.name.includes(preset.name))?.usage
      || 0;

    if (usage > 0) {
      option.rightLabel = percentage(usage, usage === 1 ? 0 : 2);
    }

    const presetFormat = getGenfulFormat(preset.gen, preset.format);

    const label = formatLabelMap?.[presetFormat] || preset.format;
    const group = options.find((o) => o.label === label);

    if (!group) {
      return void options.push({ label, options: [option] });
    }

    group.options.push(option);
  });

  // options.sort(sortPresetGroupsByFormat(formatLabelMap));

  return options;
};<|MERGE_RESOLUTION|>--- conflicted
+++ resolved
@@ -109,15 +109,6 @@
       (option.subLabel as string) += preset.bundleName;
     }
 
-<<<<<<< HEAD
-    if (typeof preset.updated === 'number' && preset.updated) {
-      if (option.subLabel) {
-        (option.subLabel as string) += ` ${bull} `;
-      } else {
-        option.subLabel = '';
-      }
-
-=======
     if (typeof preset.imported === 'number' && preset.imported) {
       bullSubLabel();
       (option.subLabel as string) += formatDate(preset.imported, 'yyyy/MM/dd KK:mm:ss a');
@@ -125,7 +116,6 @@
 
     if (typeof preset.updated === 'number' && preset.updated) {
       bullSubLabel();
->>>>>>> 4a76f587
       (option.subLabel as string) += formatDate(preset.updated, 'yyyy/MM/dd');
     }
 

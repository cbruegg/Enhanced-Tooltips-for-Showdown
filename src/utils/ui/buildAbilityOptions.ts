import { type AbilityName } from '@smogon/calc';
import { type DropdownOption } from '@showdex/components/form';
import { type CalcdexPokemon, type CalcdexPokemonAlt, type CalcdexPokemonUsageAlt } from '@showdex/interfaces/calc';
<<<<<<< HEAD
import { formatId } from '@showdex/utils/core';
=======
import { dedupeArray, formatId } from '@showdex/utils/core';
>>>>>>> 4a76f587
import { detectGenFromFormat, detectLegacyGen, legalLockedFormat } from '@showdex/utils/dex';
import { percentage } from '@showdex/utils/humanize';
import {
  type CalcdexPokemonUsageAltSorter,
  detectUsageAlt,
  flattenAlt,
  flattenAlts,
} from '@showdex/utils/presets';

export type CalcdexPokemonAbilityOption = DropdownOption<AbilityName>;

/**
 * Builds the value for the `options` prop of the abilities `Dropdown` component in `PokeInfo`.
 *
 * @since 1.0.1
 */
export const buildAbilityOptions = (
  format: string,
  pokemon: CalcdexPokemon,
  config?: {
    usageAlts?: CalcdexPokemonAlt<AbilityName>[];
    usageFinder?: (value: AbilityName) => string;
    usageSorter?: CalcdexPokemonUsageAltSorter<AbilityName>;
    showAll?: boolean;
    translate?: (value: AbilityName) => string;
    translateHeader?: (value: string) => string;
  },
): CalcdexPokemonAbilityOption[] => {
  const options: CalcdexPokemonAbilityOption[] = [];

  // for legacy formats, the dex will return a 'No Ability' ability,
  // so make sure we return an empty array
  const gen = detectGenFromFormat(format);
  const legacy = detectLegacyGen(gen);

  if (legacy || !pokemon?.speciesForme) {
    return options;
  }

  const {
    usageAlts,
    usageFinder: findUsagePercent,
    usageSorter,
    showAll,
    translate: translateFromConfig,
    translateHeader: translateHeaderFromConfig,
  } = config || {};

  const translate = (v: AbilityName) => translateFromConfig?.(v) || v;
  const translateHeader = (v: string, d?: string) => translateHeaderFromConfig?.(v) || d || v;

  const {
    source,
    baseAbility,
    ability,
    abilities,
    altAbilities,
    transformedAbilities,
    transformedForme,
  } = pokemon;

  // keep track of what moves we have so far to avoid duplicate options
  const filterAbilities: AbilityName[] = [];

  // make sure we filter out "revealed" abilities with parentheses, like "(suppressed)"
  if (!transformedForme && baseAbility && ability !== baseAbility && !/^\([\w\s]+\)$/.test(ability)) {
    const groupLabel = baseAbility === 'Trace' as AbilityName ? 'Traced' : 'Inherited';

    options.push({
      label: translateHeader(groupLabel),
      options: [{
        label: translate(ability),
        rightLabel: findUsagePercent(ability),
        value: ability,
      }],
    });

    filterAbilities.push(ability);
  }

  if (transformedForme) {
    const transformed = dedupeArray([
      // filter out "revealed" abilities with parentheses, like "(suppressed)"
      source === 'server' && !/^\([\w\s]+\)$/.test(ability) && ability,
      ...transformedAbilities,
    ]).filter((n) => !!n && !filterAbilities.includes(n)).sort(usageSorter);

    options.push({
      label: translateHeader('Transformed'),
      options: transformed.map((name) => {
        filterAbilities.push(name);

        return {
          label: translate(name),
          rightLabel: findUsagePercent(name),
          value: name,
        };
      }),
    });
  }

  if (altAbilities?.length) {
    const filteredPoolAbilities = altAbilities
      .filter((a) => !!a && !filterAbilities.includes(flattenAlt(a)));

    const poolAbilities = altAbilities.some((a) => detectUsageAlt(a))
      ? filteredPoolAbilities // should be sorted already (despite the name)
      : flattenAlts(filteredPoolAbilities).sort(usageSorter);

    options.push({
      label: translateHeader('Pool'),
      options: poolAbilities.map((alt) => {
        const flat = flattenAlt(alt);

        filterAbilities.push(flat);

        return {
          label: translate(flat),
          rightLabel: Array.isArray(alt) ? percentage(alt[1], alt[1] === 1 ? 0 : 2) : findUsagePercent(alt),
          value: flat,
        };
      }),
    });
  }

  const usageAbilities = usageAlts?.filter((a) => (
    detectUsageAlt(a)
      && !filterAbilities.includes(a[0])
  )) as CalcdexPokemonUsageAlt<AbilityName>[];

  if (usageAbilities?.length) {
    options.push({
      label: translateHeader('Usage'),
      options: usageAbilities.map((alt) => {
        const flat = flattenAlt(alt);

        filterAbilities.push(flat);

        return {
          label: translate(flat),
          rightLabel: percentage(alt[1], alt[1] === 1 ? 0 : 2),
          value: flat,
        };
      }),
    });
  }

  if (abilities?.length) {
    const legalAbilities = abilities
      .filter((n) => !!n && !filterAbilities.includes(n))
      .sort(usageSorter);

    options.push({
      label: translateHeader('Legal'),
      options: legalAbilities.map((name) => {
        filterAbilities.push(name);

        return {
          label: translate(name),
          rightLabel: findUsagePercent(name),
          value: name,
        };
      }),
    });
  }

  if (ability && !filterAbilities.includes(ability)) {
    options.unshift({
      label: translateHeader('Inherited'),
      options: [{
        label: translate(ability),
        rightLabel: findUsagePercent(ability),
        value: ability,
      }],
    });

    filterAbilities.push(ability);
  }

  // show all possible abilities if format is not provided, is not legal-locked, or
  // no legal abilities are available (probably because the Pokemon doesn't exist in the `dex`'s gen)
  if (showAll || !legalLockedFormat(format) || !abilities?.length) {
    const otherAbilities = Object.values(BattleAbilities || {})
      .map((a) => a?.name as AbilityName)
      .filter((n) => !!n && formatId(n) !== 'noability' && !filterAbilities.includes(n))
      .sort(usageSorter);

    options.push({
      label: translateHeader('All'),
      options: otherAbilities.map((name) => ({
        label: translate(name),
        rightLabel: findUsagePercent(name),
        value: name,
      })),
    });
  }

  return options;
};<|MERGE_RESOLUTION|>--- conflicted
+++ resolved
@@ -1,11 +1,7 @@
 import { type AbilityName } from '@smogon/calc';
 import { type DropdownOption } from '@showdex/components/form';
 import { type CalcdexPokemon, type CalcdexPokemonAlt, type CalcdexPokemonUsageAlt } from '@showdex/interfaces/calc';
-<<<<<<< HEAD
-import { formatId } from '@showdex/utils/core';
-=======
 import { dedupeArray, formatId } from '@showdex/utils/core';
->>>>>>> 4a76f587
 import { detectGenFromFormat, detectLegacyGen, legalLockedFormat } from '@showdex/utils/dex';
 import { percentage } from '@showdex/utils/humanize';
 import {

--- conflicted
+++ resolved
@@ -2,11 +2,7 @@
 import { type DropdownOption } from '@showdex/components/form';
 import { uarr } from '@showdex/consts/core';
 import { type CalcdexBattleField, type CalcdexPokemon, type CalcdexPokemonAlt } from '@showdex/interfaces/calc';
-<<<<<<< HEAD
-import { formatId } from '@showdex/utils/core';
-=======
 import { dedupeArray, formatId } from '@showdex/utils/core';
->>>>>>> 4a76f587
 import {
   detectGenFromFormat,
   getDexForFormat,
@@ -58,14 +54,7 @@
     include,
     translate: translateFromConfig,
     translateHeader: translateHeaderFromConfig,
-<<<<<<< HEAD
-  } = config || {};
-=======
   } = { ...config };
-
-  const translate = (v: MoveName) => translateFromConfig?.(v) || v;
-  const translateHeader = (v: string, d?: string) => translateHeaderFromConfig?.(v) || d || v;
->>>>>>> 4a76f587
 
   const translate = (v: MoveName) => translateFromConfig?.(v) || v;
   const translateHeader = (v: string, d?: string) => translateHeaderFromConfig?.(v) || d || v;
@@ -220,15 +209,9 @@
       label: translateHeader('Pool'),
       options: poolMoves.map((alt) => {
         const flat = flattenAlt(alt);
-<<<<<<< HEAD
 
         filterMoves.push(flat);
 
-=======
-
-        filterMoves.push(flat);
-
->>>>>>> 4a76f587
         return {
           label: translate(flat),
           rightLabel: findUsagePercent(alt),

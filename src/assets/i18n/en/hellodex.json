--- conflicted
+++ resolved
@@ -1,17 +1,10 @@
 {
   "--meta": {
     "name": "hellodex",
-<<<<<<< HEAD
-    "version": "1.0.1",
-    "locale": "en",
-    "created": "2024-01-05T12:29:07.229Z",
-    "updated": "2024-01-28T01:34:01.046Z"
-=======
     "version": "1.0.2",
     "locale": "en",
     "created": "2024-01-05T12:29:07.229Z",
     "updated": "2024-07-24T17:13:46.115Z"
->>>>>>> 4a76f587
   },
 
   "contextMenu": {

import { CalcdexBootstrapper, HellodexBootstrapper, TeamdexBootstrapper } from '@showdex/pages';
import { calcdexSlice, createStore, showdexSlice } from '@showdex/redux/store';
import { loadI18nextLocales } from '@showdex/utils/app';
import { env, formatId, nonEmptyObject } from '@showdex/utils/core';
import { logger } from '@showdex/utils/debug';
import { openIndexedDb, readHonksDb, readSettingsDb } from '@showdex/utils/storage';
import '@showdex/styles/global.scss';
import { getQuickJS } from 'quickjs-emscripten';
import { supportsRegexLookBehindNatively } from './utils/battle/regex';

// Provided by the enhanced-tooltips plugin (https://github.com/rowin1/Pokemon-Showdown-Enhanced-Tooltips)
require('./index');

// index-randbats.js can be obtained by downloading this XPI:
// https://addons.mozilla.org/en-US/firefox/addon/pkmn-randbats-tooltip/
// The index.js in it corresponds to index-randbats.js
// import 'script-loader!./index-randbats.js';
require('./index-randbats');

<<<<<<< HEAD
export type ShowdexBootstrapper = (
  store?: RootStore,
  data?: string,
  roomId?: string,
) => void;

async function main() {
  if (!supportsRegexLookBehindNatively()) {
    await getQuickJS();
  }

  const l = logger('@showdex/main');
=======
const l = logger('@showdex/main');

l.debug('Starting', env('build-name', 'showdex'));

if (typeof app === 'undefined' || typeof Dex === 'undefined') {
  l.error(
    'main may have executed too fast or',
    'we\'re not in Showdown anymore...',
  );
>>>>>>> 09a5ca67

  if (typeof app === 'undefined' || typeof Dex === 'undefined') {
    l.error(
      'main may have executed too fast or',
      'we\'re not in Showdown anymore...',
    );

    throw new Error('Showdex attempted to start in an unsupported website.');
  }

<<<<<<< HEAD
  const store = createStore();

  // list of bootstrappers dependent on a room
  const bootstrappers: ShowdexBootstrapper[] = [
    calcdexBootstrapper,
  ];
=======
// not sure when we'll run into this, but it's entirely possible now that standalone builds are a thing
if (window?.__SHOWDEX_INIT) {
  l.error(
    'yo dawg I heard you wanted Showdex with your Showdex',
    '\n', '__SHOWDEX_INIT', window.__SHOWDEX_INIT,
    '\n', 'BUILD_NAME', env('build-name'),
  );

  throw new Error('Another Showdex tried to load despite one already being loaded.');
}

// basically using this as a Showdex init mutex lock lol
window.__SHOWDEX_INIT = env('build-name', 'showdex');

const store = createStore();
>>>>>>> 09a5ca67

  l.debug('Hooking into the client\'s app.receive()...');

  // make a binded copy of the original app.recieve()
  const appReceive = app.receive.bind(app)as typeof app.receive;

  app.receive = (data: string) => {
    const receivedRoom = data?.startsWith?.('>');

    // call the original function
  // update (2023/02/04): my dumb ass was calling the bootstrapper() BEFORE this,
  // so I was wondering why the `battle` object was never populated... hmm... LOL
  appReceive(data);if (receivedRoom) {
      const roomId = data.slice(1, data.indexOf('\n'));
      const room = app.rooms[roomId];

<<<<<<< HEAD
      l.debug(
        'receive() for', roomId,
        '\n', 'room', room,
        '\n', 'data', __DEV__ && data,
      );

      // call each bootstrapper
      bootstrappers.forEach((bootstrapper) => bootstrapper(store, data, roomId));
    }


  };
=======
  if (!receivedRoom) {
    return;
  }

  const roomId = data.slice(1, data.indexOf('\n'));

  l.debug(
    'receive() for', roomId,
    '\n', data,
  );

  // call the Calcdex bootstrapper
  CalcdexBootstrapper(store, data, roomId);
};

l.debug('Hooking into the client\'s app.user.finishRename()...');

const userFinishRename = app.user.finishRename.bind(app.user) as typeof app.user.finishRename;

app.user.finishRename = (name, assertion) => {
  // call the original function
  userFinishRename(name, assertion);

  // l.debug(
  //   'app.user.finishRename()',
  //   '\n', 'name', name,
  //   '\n', 'assertion', assertion,
  // );

  // determine if the user logged in
  // assertion seems to be some sha256, then the user ID, then 4?, then some timestamp,
  // then some server url, then some sha1, then some half of a sha1 (lol), finally some super long sha hash
  if (!name || !assertion?.includes(',')) {
    return;
  }

  const assertions = assertion.split(',');
  const [, userId] = assertions;

  if (formatId(name) === userId) {
    l.debug(
      'Logged in as', name, '(probably)',
      '\n', 'assertions', assertions,
    );

    return void store.dispatch(showdexSlice.actions.setAuthUsername(name));
  }

  // nt ^_~
  store.dispatch(showdexSlice.actions.updateSettings({
    glassyTerrain: false,
    hellodex: { showDonateButton: true },
  }));
};

// note: don't inline await, otherwise, there'll be a race condition with the login
// (also makes the Hellodex not appear immediately when Showdown first opens)
void (async () => {
  const db = await openIndexedDb();
  const settings = await readSettingsDb(db);

  // note: settings.locale's default value is `null`, which will allow the i18next LanguageDetector plugin to kick in
  const i18next = await loadI18nextLocales(settings?.locale);

  if (nonEmptyObject(settings)) {
    delete settings.colorScheme;

    store.dispatch(showdexSlice.actions.updateSettings({
      ...settings,
      locale: settings.locale || i18next?.language || 'en', // fucc it yolo
    }));
  }

  const honks = await readHonksDb(db);

  if (nonEmptyObject(honks)) {
    store.dispatch(calcdexSlice.actions.restore(honks));
  }

  // open the Hellodex when the Showdown client starts
  HellodexBootstrapper(store);
})();

l.debug('Initializing MutationObserver for client colorScheme changes...');
>>>>>>> 09a5ca67

  l.debug('Initializing MutationObserver for client colorScheme changes...');

  // create a MutationObserver to listen for class changes in the <html> tag
  // (in order to dispatch colorScheme updates to Redux)
  const colorSchemeObserver = new MutationObserver((mutationList) => {
    const [mutation] = mutationList || [];

    if (mutation?.type !== 'attributes') {
      return;
    }

    // determine the color scheme from the presence of a 'dark' class in <html>
    const { className } = (mutation.target as typeof document.documentElement) || {};
    const colorScheme: Showdown.ColorScheme = className?.includes('dark') ? 'dark' : 'light';

    store.dispatch(showdexSlice.actions.setColorScheme(colorScheme));
  });

  // note: document.documentElement is a ref to the <html> tag
  colorSchemeObserver.observe(document.documentElement, {
    // observe only 'class' attribute on <html>
    attributes: true,
    attributeFilter: ['class'],

<<<<<<< HEAD
    // don't observe the <html>'s children or data
    childList: false,
    characterData: false,
  });

  // open the Hellodex when the Showdown client starts
  // (hence why it's not part of the bootstrappers array)
  hellodexBootstrapper(store);

  /**
   * @todo May require some special logic to detect when the Teambuilder room opens.
   *   For now, since this only hooks into some Teambuilder functions to update its internal `presets`,
   *   i.e., doesn't render anything, this implementation is fine.
   */
  teamdexBootstrapper(store);

  l.info('Completed main execution!');
}

main().catch((err) => console.error(err));
=======
/**
 * @todo May require some special logic to detect when the Teambuilder room opens.
 *   For now, since this only hooks into some Teambuilder functions to update its internal `presets`,
 *   i.e., doesn't render anything, this implementation is fine.
 */
TeamdexBootstrapper(store);

l.success(env('build-name', 'showdex'), 'initialized!');
>>>>>>> 09a5ca67
<|MERGE_RESOLUTION|>--- conflicted
+++ resolved
@@ -17,32 +17,14 @@
 // import 'script-loader!./index-randbats.js';
 require('./index-randbats');
 
-<<<<<<< HEAD
-export type ShowdexBootstrapper = (
-  store?: RootStore,
-  data?: string,
-  roomId?: string,
-) => void;
-
 async function main() {
   if (!supportsRegexLookBehindNatively()) {
     await getQuickJS();
   }
 
   const l = logger('@showdex/main');
-=======
-const l = logger('@showdex/main');
 
-l.debug('Starting', env('build-name', 'showdex'));
-
-if (typeof app === 'undefined' || typeof Dex === 'undefined') {
-  l.error(
-    'main may have executed too fast or',
-    'we\'re not in Showdown anymore...',
-  );
->>>>>>> 09a5ca67
-
-  if (typeof app === 'undefined' || typeof Dex === 'undefined') {
+  l.debug('Starting', env('build-name', 'showdex'));if (typeof app === 'undefined' || typeof Dex === 'undefined') {
     l.error(
       'main may have executed too fast or',
       'we\'re not in Showdown anymore...',
@@ -51,15 +33,7 @@
     throw new Error('Showdex attempted to start in an unsupported website.');
   }
 
-<<<<<<< HEAD
-  const store = createStore();
-
-  // list of bootstrappers dependent on a room
-  const bootstrappers: ShowdexBootstrapper[] = [
-    calcdexBootstrapper,
-  ];
-=======
-// not sure when we'll run into this, but it's entirely possible now that standalone builds are a thing
+  // not sure when we'll run into this, but it's entirely possible now that standalone builds are a thing
 if (window?.__SHOWDEX_INIT) {
   l.error(
     'yo dawg I heard you wanted Showdex with your Showdex',
@@ -74,7 +48,8 @@
 window.__SHOWDEX_INIT = env('build-name', 'showdex');
 
 const store = createStore();
->>>>>>> 09a5ca67
+
+
 
   l.debug('Hooking into the client\'s app.receive()...');
 
@@ -87,40 +62,22 @@
     // call the original function
   // update (2023/02/04): my dumb ass was calling the bootstrapper() BEFORE this,
   // so I was wondering why the `battle` object was never populated... hmm... LOL
-  appReceive(data);if (receivedRoom) {
-      const roomId = data.slice(1, data.indexOf('\n'));
-      const room = app.rooms[roomId];
+  appReceive(data);if (!receivedRoom) {
+      return;
+  }const roomId = data.slice(1, data.indexOf('\n'));
 
-<<<<<<< HEAD
+
       l.debug(
         'receive() for', roomId,
-        '\n', 'room', room,
-        '\n', 'data', __DEV__ && data,
+        '\n',  data,
       );
 
-      // call each bootstrapper
-      bootstrappers.forEach((bootstrapper) => bootstrapper(store, data, roomId));
-    }
+      // call the Calcdex bootstrapper
+      CalcdexBootstrapper(store, data, roomId);
+    };
 
 
-  };
-=======
-  if (!receivedRoom) {
-    return;
-  }
-
-  const roomId = data.slice(1, data.indexOf('\n'));
-
-  l.debug(
-    'receive() for', roomId,
-    '\n', data,
-  );
-
-  // call the Calcdex bootstrapper
-  CalcdexBootstrapper(store, data, roomId);
-};
-
-l.debug('Hooking into the client\'s app.user.finishRename()...');
+  l.debug('Hooking into the client\'s app.user.finishRename()...');
 
 const userFinishRename = app.user.finishRename.bind(app.user) as typeof app.user.finishRename;
 
@@ -188,9 +145,6 @@
   HellodexBootstrapper(store);
 })();
 
-l.debug('Initializing MutationObserver for client colorScheme changes...');
->>>>>>> 09a5ca67
-
   l.debug('Initializing MutationObserver for client colorScheme changes...');
 
   // create a MutationObserver to listen for class changes in the <html> tag
@@ -215,34 +169,19 @@
     attributes: true,
     attributeFilter: ['class'],
 
-<<<<<<< HEAD
     // don't observe the <html>'s children or data
     childList: false,
     characterData: false,
   });
-
-  // open the Hellodex when the Showdown client starts
-  // (hence why it's not part of the bootstrappers array)
-  hellodexBootstrapper(store);
 
   /**
    * @todo May require some special logic to detect when the Teambuilder room opens.
    *   For now, since this only hooks into some Teambuilder functions to update its internal `presets`,
    *   i.e., doesn't render anything, this implementation is fine.
    */
-  teamdexBootstrapper(store);
+  TeamdexBootstrapper(store);
 
-  l.info('Completed main execution!');
+  l.success(env('build-name', 'showdex'), 'initialized!');
 }
 
-main().catch((err) => console.error(err));
-=======
-/**
- * @todo May require some special logic to detect when the Teambuilder room opens.
- *   For now, since this only hooks into some Teambuilder functions to update its internal `presets`,
- *   i.e., doesn't render anything, this implementation is fine.
- */
-TeamdexBootstrapper(store);
-
-l.success(env('build-name', 'showdex'), 'initialized!');
->>>>>>> 09a5ca67
+main().catch((err) => console.error(err));
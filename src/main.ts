import { calcdexBootstrapper, hellodexBootstrapper, teamdexBootstrapper } from '@showdex/pages';
import { type RootStore, createStore, showdexSlice } from '@showdex/redux/store';
import { logger } from '@showdex/utils/debug';
import '@showdex/styles/global.scss';
import { getQuickJS } from 'quickjs-emscripten';
import { supportsRegexLookBehindNatively } from './utils/battle/regex';

// Provided by the enhanced-tooltips plugin (https://github.com/rowin1/Pokemon-Showdown-Enhanced-Tooltips)
require('./index');

// index-randbats.js can be obtained by downloading this XPI:
// https://addons.mozilla.org/en-US/firefox/addon/pkmn-randbats-tooltip/
// The index.js in it corresponds to index-randbats.js
// import 'script-loader!./index-randbats.js';
require('./index-randbats');

export type ShowdexBootstrapper = (
  store?: RootStore,
  data?: string,
  roomId?: string,
) => void;

async function main() {
  if (!supportsRegexLookBehindNatively()) {
    await getQuickJS();
  }

  const l = logger('@showdex/main');

  if (typeof app === 'undefined' || typeof Dex === 'undefined') {
    l.error(
      'main may have executed too fast or',
      'we\'re not in Showdown anymore...',
    );

    throw new Error('Showdex attempted to start in an unsupported website.');
  }

  const store = createStore();

  // list of bootstrappers dependent on a room
  const bootstrappers: ShowdexBootstrapper[] = [
    calcdexBootstrapper,
  ];

  l.debug('Hooking into the client\'s app.receive()...');

<<<<<<< HEAD
  // make a binded copy of the original app.recieve()
  const appReceive = <typeof app.receive>app.receive.bind(app);
=======
// make a binded copy of the original app.recieve()
const appReceive = app.receive.bind(app) as typeof app.receive;
>>>>>>> 9b642235

  app.receive = (data: string) => {
    const receivedRoom = data?.startsWith?.('>');

    // call the original function
  // update (2023/02/04): my dumb ass was calling the bootstrapper() BEFORE this,
  // so I was wondering why the `battle` object was never populated... hmm... LOL
  appReceive(data);if (receivedRoom) {
      const roomId = data.slice(1, data.indexOf('\n'));
      const room = app.rooms[roomId];

      l.debug(
        'receive() for', roomId,
        '\n', 'room', room,
        '\n', 'data', __DEV__ && { data },
      );

<<<<<<< HEAD
      // call each bootstrapper
      bootstrappers.forEach((bootstrapper) => bootstrapper(store, data, roomId));
    }
=======
    l.debug(
      'receive() for', roomId,
      '\n', 'room', room,
      '\n', 'data', __DEV__ && data,
    );
>>>>>>> 9b642235


  };

  l.debug('Initializing MutationObserver for client colorScheme changes...');

  // create a MutationObserver to listen for class changes in the <html> tag
  // (in order to dispatch colorScheme updates to Redux)
  const colorSchemeObserver = new MutationObserver((mutationList) => {
    const [mutation] = mutationList || [];

<<<<<<< HEAD
    if (mutation?.type !== 'attributes') {
      return;
    }
=======
  // determine the color scheme from the presence of a 'dark' class in <html>
  const { className } = (mutation.target as typeof document.documentElement) || {};
  const colorScheme: Showdown.ColorScheme = className?.includes('dark') ? 'dark' : 'light';
>>>>>>> 9b642235

    // determine the color scheme from the presence of a 'dark' class in <html>
    const { className } = (<typeof document.documentElement>mutation.target) || {};
    const colorScheme: Showdown.ColorScheme = className?.includes('dark') ? 'dark' : 'light';

    store.dispatch(showdexSlice.actions.setColorScheme(colorScheme));
  });

  // note: document.documentElement is a ref to the <html> tag
  colorSchemeObserver.observe(document.documentElement, {
    // observe only 'class' attribute on <html>
    attributes: true,
    attributeFilter: ['class'],

    // don't observe the <html>'s children or data
    childList: false,
    characterData: false,
  });

  // open the Hellodex when the Showdown client starts
  // (hence why it's not part of the bootstrappers array)
  hellodexBootstrapper(store);

  /**
   * @todo May require some special logic to detect when the Teambuilder room opens.
   *   For now, since this only hooks into some Teambuilder functions to update its internal `presets`,
   *   i.e., doesn't render anything, this implementation is fine.
   */
  teamdexBootstrapper(store);

  l.info('Completed main execution!');
}

main().catch((err) => console.error(err));<|MERGE_RESOLUTION|>--- conflicted
+++ resolved
@@ -45,13 +45,8 @@
 
   l.debug('Hooking into the client\'s app.receive()...');
 
-<<<<<<< HEAD
   // make a binded copy of the original app.recieve()
-  const appReceive = <typeof app.receive>app.receive.bind(app);
-=======
-// make a binded copy of the original app.recieve()
-const appReceive = app.receive.bind(app) as typeof app.receive;
->>>>>>> 9b642235
+  const appReceive = app.receive.bind(app)as typeof app.receive;
 
   app.receive = (data: string) => {
     const receivedRoom = data?.startsWith?.('>');
@@ -66,20 +61,12 @@
       l.debug(
         'receive() for', roomId,
         '\n', 'room', room,
-        '\n', 'data', __DEV__ && { data },
+        '\n', 'data', __DEV__ && data,
       );
 
-<<<<<<< HEAD
       // call each bootstrapper
       bootstrappers.forEach((bootstrapper) => bootstrapper(store, data, roomId));
     }
-=======
-    l.debug(
-      'receive() for', roomId,
-      '\n', 'room', room,
-      '\n', 'data', __DEV__ && data,
-    );
->>>>>>> 9b642235
 
 
   };
@@ -91,18 +78,12 @@
   const colorSchemeObserver = new MutationObserver((mutationList) => {
     const [mutation] = mutationList || [];
 
-<<<<<<< HEAD
     if (mutation?.type !== 'attributes') {
       return;
     }
-=======
-  // determine the color scheme from the presence of a 'dark' class in <html>
-  const { className } = (mutation.target as typeof document.documentElement) || {};
-  const colorScheme: Showdown.ColorScheme = className?.includes('dark') ? 'dark' : 'light';
->>>>>>> 9b642235
 
     // determine the color scheme from the presence of a 'dark' class in <html>
-    const { className } = (<typeof document.documentElement>mutation.target) || {};
+    const { className } = (mutation.target as typeof document.documentElement) || {};
     const colorScheme: Showdown.ColorScheme = className?.includes('dark') ? 'dark' : 'light';
 
     store.dispatch(showdexSlice.actions.setColorScheme(colorScheme));

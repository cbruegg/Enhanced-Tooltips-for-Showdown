import * as React from 'react';
import cx from 'classnames';
import {
  format,
  formatDuration,
  intervalToDuration,
  isValid,
} from 'date-fns';
import { Button, Tooltip } from '@showdex/components/ui';
import { type ShowdexSupporterTierMember, type ShowdexSupporterTierTerm } from '@showdex/interfaces/app';
import { useColorScheme, useShowdexBundles } from '@showdex/redux/store';
import { findPlayerTitle } from '@showdex/utils/app';
<<<<<<< HEAD
import { env, formatId } from '@showdex/utils/core';
import { openUserPopup } from '@showdex/utils/host';
import { pluralize } from '@showdex/utils/humanize';
=======
import { formatId } from '@showdex/utils/core';
import { openUserPopup } from '@showdex/utils/host';
import { pluralize } from '@showdex/utils/humanize';
import { determineColorScheme } from '@showdex/utils/ui';
>>>>>>> 4a76f587
import { MemberIcon } from '../MemberIcon';
import styles from './HomieButton.module.scss';

export interface HomieButtonProps {
  className?: string;
  style?: React.CSSProperties;
  colorScheme?: Showdown.ColorScheme;
  homie: ShowdexSupporterTierMember;
  term?: ShowdexSupporterTierTerm;
  showTitles?: boolean;
  updated?: number;
}

export const HomieButton = ({
  className,
  style,
  colorScheme: colorSchemeFromProps,
  homie,
  term = 'once',
  showTitles,
  updated,
}: HomieButtonProps): JSX.Element => {
  const colorSchemeFromStore = useColorScheme();
  const colorScheme = colorSchemeFromProps || colorSchemeFromStore;
  const tooltipColorScheme = determineColorScheme(colorScheme, true);

  const bundles = useShowdexBundles();
  const { name, showdownUser, periods } = { ...homie };

  const userTitle = React.useMemo(
    () => findPlayerTitle(name, { showdownUser, titles: bundles.titles, tiers: bundles.tiers }),
    [bundles.titles, bundles.tiers, name, showdownUser],
  );

  const userLabelColor = userTitle?.color?.[colorScheme];
  const userTooltipLabelColor = userTitle?.color?.[tooltipColorScheme];

  const periodsCount = periods?.length || 0;
  const validPeriods = React.useMemo(() => (periods || []).filter?.((p) => !!p?.[0] && isValid(new Date(p[0]))), [periods]);
  const active = React.useMemo(() => term === 'once' || validPeriods.some((p) => !p[1]), [term, validPeriods]);

  const nameStyle: React.CSSProperties = {
    ...(showTitles && userLabelColor ? {
      color: userLabelColor,
      textShadow: userTitle.colorGlow ? `0 0 4px ${userLabelColor}` : undefined,
    } : undefined),
    ...(active ? undefined : { opacity: 0.56 }),
  };

  const renderedUsername = (
    <>
      <span>{name}</span>

      {/*
        (showTitles && showdownUser && !!userTitle?.icon) &&
        <MemberIcon
          className={styles.usernameIcon}
<<<<<<< HEAD
          style={userIconColor ? {
            color: userTitle.iconColorGlow ? '#FFFFFF' : userIconColor,
            boxShadow: userTitle.iconColorGlow ? `0 0 3px ${userIconColor}` : undefined,
          } : undefined}
          description={userTitle.iconDescription}
          src={getResourceUrl(`${userTitle.icon}.svg`)}
=======
          member={homie}
>>>>>>> 4a76f587
        />
      */}

      {
        (showTitles && showdownUser && !!userTitle?.icon) &&
        <MemberIcon
          className={styles.usernameIcon}
          member={homie}
        />
      }
    </>
  );

  const renderedTooltip = userTitle?.title || validPeriods?.length ? (
    <div className={styles.tooltipContent}>
      {
        showTitles &&
        <>
          {
            (userTitle?.custom && !!userTitle?.icon) &&
            <>
<<<<<<< HEAD
              {/* <Svg
                className={styles.customTitleIcon}
                style={{ color: userTitle.iconColorGlow ? '#FFFFFF' : (userTooltipIconColor || userTooltipLabelColor) }}
                description={userTitle.iconDescription}
                src={getResourceUrl(`${userTitle.icon}.svg`)}
              /> */}
              <MemberIcon
                className={styles.customTitleIcon}
=======
              <MemberIcon
                className={styles.customTitleIcon}
>>>>>>> 4a76f587
                member={homie}
              />
              <br />
            </>
          }

          {
            !!userTitle?.title &&
            <>
              <span
                className={styles.tooltipPlayerTitle}
                style={userTooltipLabelColor ? {
                  color: userTooltipLabelColor,
                  textShadow: userTitle.colorGlow ? `0 0 4px ${userTooltipLabelColor}` : undefined,
                } : undefined}
              >
                {userTitle.title}
              </span>
              <br />
            </>
          }
        </>
      }

      {
        !!validPeriods?.length &&
        <>
          {
            term === 'once' &&
            <>
              Donated{' '}
              {
                periodsCount > 1 &&
                <>{pluralize(periodsCount, 'time:s')}{' '}</>
              }
              on
              {validPeriods.map((period) => (
                <React.Fragment key={`${formatId(name)}:${period[0]}`}>
                  <br />
                  <strong>{format(new Date(period[0]), 'PP')}</strong>
                </React.Fragment>
              ))}
            </>
          }

          {
            term === 'monthly' &&
            <>
              {(() => {
                const duration = validPeriods.reduce((prev, period) => {
                  const [startDate, endDate] = period;

                  const periodDuration = intervalToDuration({
                    start: new Date(startDate),
                    end: new Date(endDate || updated),
                  });

                  Object.keys(prev).forEach((unit) => {
                    if (!periodDuration?.[unit]) {
                      return;
                    }

                    prev[unit] += periodDuration[unit];
                  });

                  return prev;
                }, {
                  years: 0,
                  months: 0,
                  // weeks: 0, // apparently not a thing in date-fns@2.30.0 o_O
                  days: 0,
                  hours: 0,
                  minutes: 0,
                  seconds: 0,
                } as Duration);

                // do some rounding up
                if (duration.seconds > 30) {
                  duration.minutes++;
                  duration.seconds = 0;
                }

                if (duration.minutes > 30) {
                  duration.hours++;
                  duration.minutes = 0;
                }

                if (duration.hours > 12) {
                  duration.days++;
                  duration.hours = 0;
                }

                if (duration.days > 15) {
                  duration.months++;
                  duration.days = 0;
                }

                // this one doesn't round up, but handles overflows from prior roundings
                if (duration.months > 11) {
                  duration.years++;
                  duration.months = Math.max(duration.months - 12, 0);
                }

                const formatted = formatDuration(duration, {
                  format: ['years', 'months'],
                  zero: false,
                  delimiter: ' & ',
                }).replace(/(?:^|\x20)1(?=\x20)/, 'a');

                if (!formatted) {
                  return null;
                }

                return `${active ? '' : 'Supported '}for ${formatted}`;
              })()}
            </>
          }
        </>
      }
    </div>
  ) : showdownUser ? (
    <div className={styles.tooltipContent}>
      Open <strong>{name}</strong>'s Profile
    </div>
  ) : null;

  return showdownUser ? (
    <Button
      display="inline"
      className={cx(styles.userButton, className)}
      style={{ ...nameStyle, ...style }}
      tooltip={renderedTooltip}
      absoluteHover
      onPress={() => openUserPopup(name)}
    >
      {renderedUsername}
    </Button>
  ) : (
    <Tooltip
      content={renderedTooltip}
      placement="top"
      offset={[0, 10]}
      delay={[1000, 50]}
      trigger="mouseenter"
      touch={['hold', 500]}
      disabled={!renderedTooltip}
    >
      <span
        className={cx(styles.userButtonless, className)}
        style={{ ...nameStyle, ...style }}
      >
        {renderedUsername}
      </span>
    </Tooltip>
  );
};<|MERGE_RESOLUTION|>--- conflicted
+++ resolved
@@ -10,16 +10,10 @@
 import { type ShowdexSupporterTierMember, type ShowdexSupporterTierTerm } from '@showdex/interfaces/app';
 import { useColorScheme, useShowdexBundles } from '@showdex/redux/store';
 import { findPlayerTitle } from '@showdex/utils/app';
-<<<<<<< HEAD
-import { env, formatId } from '@showdex/utils/core';
-import { openUserPopup } from '@showdex/utils/host';
-import { pluralize } from '@showdex/utils/humanize';
-=======
 import { formatId } from '@showdex/utils/core';
 import { openUserPopup } from '@showdex/utils/host';
 import { pluralize } from '@showdex/utils/humanize';
 import { determineColorScheme } from '@showdex/utils/ui';
->>>>>>> 4a76f587
 import { MemberIcon } from '../MemberIcon';
 import styles from './HomieButton.module.scss';
 
@@ -77,16 +71,7 @@
         (showTitles && showdownUser && !!userTitle?.icon) &&
         <MemberIcon
           className={styles.usernameIcon}
-<<<<<<< HEAD
-          style={userIconColor ? {
-            color: userTitle.iconColorGlow ? '#FFFFFF' : userIconColor,
-            boxShadow: userTitle.iconColorGlow ? `0 0 3px ${userIconColor}` : undefined,
-          } : undefined}
-          description={userTitle.iconDescription}
-          src={getResourceUrl(`${userTitle.icon}.svg`)}
-=======
           member={homie}
->>>>>>> 4a76f587
         />
       */}
 
@@ -108,19 +93,8 @@
           {
             (userTitle?.custom && !!userTitle?.icon) &&
             <>
-<<<<<<< HEAD
-              {/* <Svg
-                className={styles.customTitleIcon}
-                style={{ color: userTitle.iconColorGlow ? '#FFFFFF' : (userTooltipIconColor || userTooltipLabelColor) }}
-                description={userTitle.iconDescription}
-                src={getResourceUrl(`${userTitle.icon}.svg`)}
-              /> */}
               <MemberIcon
                 className={styles.customTitleIcon}
-=======
-              <MemberIcon
-                className={styles.customTitleIcon}
->>>>>>> 4a76f587
                 member={homie}
               />
               <br />

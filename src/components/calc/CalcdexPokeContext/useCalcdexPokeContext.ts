import * as React from 'react';
import { type CalcdexPokemon, type CalcdexPokemonPreset } from '@showdex/interfaces/calc';
import { logger, runtimer } from '@showdex/utils/debug';
import { useCalcdexContext } from '../CalcdexContext';
import { type CalcdexPokeContextValue, CalcdexPokeContext } from './CalcdexPokeContext';

/**
 * Pokemon-specific Calcdex Context value with some abstracted dispatchers, available to Consumers of said Context.
 *
 * @since 1.1.7
 */
export interface CalcdexPokeContextConsumables extends CalcdexPokeContextValue {
  addPokemon: (
    pokemon: PickRequired<CalcdexPokemon, 'speciesForme'> | PickRequired<CalcdexPokemon, 'speciesForme'>[],
<<<<<<< HEAD
=======
    scope?: string,
  ) => void;

  importPresets: (
    presets: CalcdexPokemonPreset[], // alwaysAdd = true -> will always add as new; otherwise, will only apply to ctx player's pokemon[]
    additionalMutations?: Record<string, Partial<CalcdexPokemon>>, // key = preset's calcdexId
    alwaysAdd?: boolean,
    scope?: string,
  ) => number; // returns # of successfully imported presets

  applyPreset: (
    presetOrId: CalcdexPokemonPreset | string,
    additionalMutations?: Partial<CalcdexPokemon>,
>>>>>>> 4a76f587
    scope?: string,
  ) => void;

  updatePokemon: (
    pokemon: Partial<CalcdexPokemon>,
    scope?: string,
  ) => void;

  removePokemon: (
    pokemonOrId: PickRequired<CalcdexPokemon, 'calcdexId'> | string,
    reselectLast?: boolean,
<<<<<<< HEAD
    scope?: string,
  ) => void;

  applyPreset: (
    presetOrId: CalcdexPokemonPreset | string,
    additionalMutations?: Partial<CalcdexPokemon>,
=======
>>>>>>> 4a76f587
    scope?: string,
  ) => void;

  activatePokemon: (
    activeIndices: number[],
    scope?: string,
  ) => void;

  selectPokemon: (
    pokemonIndex: number,
    scope?: string,
  ) => void;

  autoSelectPokemon: (
    enabled: boolean,
    scope?: string,
  ) => void;
}

const l = logger('@showdex/components/calc/useCalcdexPokeContext()');
const s = (local: string, via?: string): string => `${l.scope}:${local}${via ? ` via ${via}` : ''}`;

export const useCalcdexPokeContext = (): CalcdexPokeContextConsumables => {
  const ctx = React.useContext(CalcdexPokeContext);
  const { playerKey, playerPokemon, presets } = ctx;

  const {
    addPokemon: addPlayerPokemon,
    importPresets: importPlayerPresets,
    updatePokemon: updatePlayerPokemon,
    removePokemon: removePlayerPokemon,
    activatePokemon,
    selectPokemon,
    autoSelectPokemon,
  } = useCalcdexContext();

  const addPokemon: CalcdexPokeContextConsumables['addPokemon'] = (
    pokemon,
    scopeFromArgs,
  ) => addPlayerPokemon(
    playerKey,
    pokemon,
    null,
    s('addPokemon()', scopeFromArgs),
  );

  const importPresets: CalcdexPokeContextConsumables['importPresets'] = (
    importedPresets,
    additionalMutations,
    alwaysAdd,
    scopeFromArgs,
  ) => importPlayerPresets(
    playerKey,
<<<<<<< HEAD
    {
      ...pokemon,
      calcdexId: playerPokemon?.calcdexId,
    },
    s('updatePokemon()', scopeFromArgs),
  );

  const removePokemon: CalcdexPokeContextConsumables['removePokemon'] = (
    pokemonOrId,
    reselectLast,
    scopeFromArgs,
  ) => removePlayerPokemon(
    playerKey,
    pokemonOrId,
    reselectLast,
    s('removePokemon()', scopeFromArgs),
=======
    importedPresets,
    additionalMutations,
    alwaysAdd,
    s('importPresets()', scopeFromArgs),
>>>>>>> 4a76f587
  );

  const applyPreset: CalcdexPokeContextConsumables['applyPreset'] = (
    presetOrId,
    additionalMutations,
    scopeFromArgs,
  ) => {
    // used for debugging purposes only
    const scope = s('applyPreset()', scopeFromArgs);
    const endTimer = runtimer(scope, l);

    const preset = typeof presetOrId === 'string'
      ? presets.find((p) => p.calcdexId === presetOrId)
      : presetOrId;

    if (!preset?.calcdexId) {
      return void endTimer('(invalid preset)');
    }

    importPresets([preset], { [preset.calcdexId]: additionalMutations }, false, scope);
    endTimer('(delegated)');
  };

  const updatePokemon: CalcdexPokeContextConsumables['updatePokemon'] = (
    pokemon,
    scopeFromArgs,
  ) => updatePlayerPokemon(
    playerKey,
    {
      ...pokemon,
      calcdexId: playerPokemon?.calcdexId,
    },
    s('updatePokemon()', scopeFromArgs),
  );

  const removePokemon: CalcdexPokeContextConsumables['removePokemon'] = (
    pokemonOrId,
    reselectLast,
    scopeFromArgs,
  ) => removePlayerPokemon(
    playerKey,
    pokemonOrId,
    reselectLast,
    s('removePokemon()', scopeFromArgs),
  );

  return {
    ...ctx,

    addPokemon,
    importPresets,
    applyPreset,
    updatePokemon,
    removePokemon,
    activatePokemon: (indices, scope) => activatePokemon(playerKey, indices, s('activatePokemon()', scope)),
    selectPokemon: (index, scope) => selectPokemon(playerKey, index, s('selectPokemon()', scope)),
    autoSelectPokemon: (enabled, scope) => autoSelectPokemon(playerKey, enabled, s('autoSelectPokemon()', scope)),
  };
};<|MERGE_RESOLUTION|>--- conflicted
+++ resolved
@@ -12,8 +12,6 @@
 export interface CalcdexPokeContextConsumables extends CalcdexPokeContextValue {
   addPokemon: (
     pokemon: PickRequired<CalcdexPokemon, 'speciesForme'> | PickRequired<CalcdexPokemon, 'speciesForme'>[],
-<<<<<<< HEAD
-=======
     scope?: string,
   ) => void;
 
@@ -27,7 +25,6 @@
   applyPreset: (
     presetOrId: CalcdexPokemonPreset | string,
     additionalMutations?: Partial<CalcdexPokemon>,
->>>>>>> 4a76f587
     scope?: string,
   ) => void;
 
@@ -39,15 +36,6 @@
   removePokemon: (
     pokemonOrId: PickRequired<CalcdexPokemon, 'calcdexId'> | string,
     reselectLast?: boolean,
-<<<<<<< HEAD
-    scope?: string,
-  ) => void;
-
-  applyPreset: (
-    presetOrId: CalcdexPokemonPreset | string,
-    additionalMutations?: Partial<CalcdexPokemon>,
-=======
->>>>>>> 4a76f587
     scope?: string,
   ) => void;
 
@@ -101,29 +89,10 @@
     scopeFromArgs,
   ) => importPlayerPresets(
     playerKey,
-<<<<<<< HEAD
-    {
-      ...pokemon,
-      calcdexId: playerPokemon?.calcdexId,
-    },
-    s('updatePokemon()', scopeFromArgs),
-  );
-
-  const removePokemon: CalcdexPokeContextConsumables['removePokemon'] = (
-    pokemonOrId,
-    reselectLast,
-    scopeFromArgs,
-  ) => removePlayerPokemon(
-    playerKey,
-    pokemonOrId,
-    reselectLast,
-    s('removePokemon()', scopeFromArgs),
-=======
     importedPresets,
     additionalMutations,
     alwaysAdd,
     s('importPresets()', scopeFromArgs),
->>>>>>> 4a76f587
   );
 
   const applyPreset: CalcdexPokeContextConsumables['applyPreset'] = (

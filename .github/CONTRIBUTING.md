# Contributing

<p align="center">
  <strong>
    (ﾉ◕ヮ◕)ﾉ* :･ﾟ✧&nbsp;&nbsp;Issues & PRs (Pull Requests) are <em>very</em> welcome!&nbsp;&nbsp;✧ﾟ･: *ヽ(◕ヮ◕ヽ)
  </strong>
</p>

<br>

## Issues

**Found a bug? · Got a cool idea? · Have suggestions? · Hate these questions & demand answers?**

[![Contributor Covenant](https://img.shields.io/badge/Contributor%20Covenant-2.1-4baaaa.svg)](./CODE_OF_CONDUCT.md)

Thanks for your help in making Showdex better for everyone!

I'm not a stickler for how these should be formatted; just make sure you provide enough info for me to work off of. If you're having trouble running Showdex, please make sure you first try **turning off your other extensions** before opening an issue. This will help me narrow down the problem (e.g., your ad-blocker, productivity enforcer &/or distraction minimizer could potentially block Showdex from downloading sets!).

If possible, including the following would be **immensely** helpful!

* **Device** (e.g., Custom PC, MacBook Pro 14" 2023, eMachines eTower 400i, Samsung Smart Fridge, etc.)
* **OS** & **Version** (e.g., Windows 11, macOS Sonoma 14.5, Ubuntu 22.04.4 LTS, Android 14, etc.)
* **Browser** (e.g., Chrome, Firefox, Opera, Netscape Navigator, etc.)
<<<<<<< HEAD
* **Showdex Version** (e.g., v1.2.3)
* **Format**, if applicable (e.g., Gen 9 VGC 2024 Reg F Bo3)
=======
* **Showdex Version** (e.g., v1.2.4)
* **Format**, if applicable (e.g., Gen 9 VGC 2024 Reg G Bo3)
* **Replay**, if applicable
>>>>>>> 4a76f587

If you would like to be [credited for your contribution](../README.md#contributors), please also include your username on [**Smogon Forums**](https://smogon.com/forums) or [**Pokémon Showdown**](https://pokemonshowdown.com). Otherwise, your **GitHub** username will be used, unless you don't want to be credited.

> **Don't feel like creating a GitHub issue?** No problem!
>
> We're active on our Showdex thread on Smogon Forums & have a Discord community. If you're not on those platforms, you can also email me directly as well!

&nbsp;[Post on Smogon Forums](https://smogon.com/forums/threads/showdex-an-auto-updating-damage-calculator-built-into-showdown.3707265)&nbsp; | &nbsp;[Join Our Discord](https://discord.gg/2PXVGGCkm2)&nbsp; | &nbsp;[Slide Into My Inbox](mailto:keith@tize.io)&nbsp;
--- | --- | --- |

<br>

## PRs

**Fixed a bug? · Added something cool? · [A translation, perchance?](../src/assets/i18n)**

[![Commitizen friendly](https://img.shields.io/badge/commitizen-friendly-brightgreen.svg)](http://commitizen.github.io/cz-cli)

Not a stickler with these either, but at the very least, please:

* **Fork** this repo & **commit** changes to your fork,
* **Style** your code according to the [**ESLint rules**](../.eslintrc.json),
* **Create** a PR from your fork to this repo, and
* **Provide** a brief description of your changes in your PR.

Although this project makes use of [**Commitizen**](http://commitizen.github.io/cz-cli), you don't need to format your commit messages this way. Use whatever you're comfortable with!

Additionally, I don't make use of any fancy automations like CI (Continuous Integration), so each PR will be manually reviewed. Your patience is greatly appreciated!<|MERGE_RESOLUTION|>--- conflicted
+++ resolved
@@ -23,14 +23,9 @@
 * **Device** (e.g., Custom PC, MacBook Pro 14" 2023, eMachines eTower 400i, Samsung Smart Fridge, etc.)
 * **OS** & **Version** (e.g., Windows 11, macOS Sonoma 14.5, Ubuntu 22.04.4 LTS, Android 14, etc.)
 * **Browser** (e.g., Chrome, Firefox, Opera, Netscape Navigator, etc.)
-<<<<<<< HEAD
-* **Showdex Version** (e.g., v1.2.3)
-* **Format**, if applicable (e.g., Gen 9 VGC 2024 Reg F Bo3)
-=======
 * **Showdex Version** (e.g., v1.2.4)
 * **Format**, if applicable (e.g., Gen 9 VGC 2024 Reg G Bo3)
 * **Replay**, if applicable
->>>>>>> 4a76f587
 
 If you would like to be [credited for your contribution](../README.md#contributors), please also include your username on [**Smogon Forums**](https://smogon.com/forums) or [**Pokémon Showdown**](https://pokemonshowdown.com). Otherwise, your **GitHub** username will be used, unless you don't want to be credited.
 

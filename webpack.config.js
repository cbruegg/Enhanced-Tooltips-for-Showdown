import path from 'path';
import { fileURLToPath } from 'url';
import { NIL as NIL_UUID, v4 as uuidv4 } from 'uuid';
import dotenv from 'dotenv';
import { Glob } from 'glob';
import webpack from 'webpack';
import CopyWebpackPlugin from 'copy-webpack-plugin';
import HtmlWebpackPlugin from 'html-webpack-plugin';
import TerserPlugin from 'terser-webpack-plugin';
import ZipPlugin from 'zip-webpack-plugin';
import CircularDependencyPlugin from 'circular-dependency-plugin';
import VisualizerPlugin from 'webpack-visualizer-plugin2';
import manifest from './src/manifest' assert { type: 'json' };

// todo: import your dank node-babel-loader & turn this into ts (I miss you)

const __DEV__ = process.env.NODE_ENV !== 'production';
const mode = __DEV__ ? 'development' : 'production';

export const buildTargets = [
  'chrome',
  'firefox',
  'standalone',
];

// __dirname is not available in ESModules lmao
if (typeof __dirname !== 'string') {
  global.__dirname = path.dirname(fileURLToPath(import.meta.url));
}

const sanitizeEnv = (
  value,
  defaultValue = '',
) => String(value || defaultValue)
  .toLowerCase()
  .replace(/[^a-z0-9\.\,\-]+/gi, '')
  .replace(/\s+/g, '-');

const { parsed: envFile } = dotenv.config({
  path: path.join(__dirname, '.env'),
});

const finalEnv = {
  ...envFile,

  BUILD_DATE: Date.now().toString(16).toUpperCase(),
  BUILD_SUFFIX: sanitizeEnv(process.env.BUILD_SUFFIX),
  BUILD_TARGET: sanitizeEnv(process.env.BUILD_TARGET, buildTargets[0] || 'chrome'),
  DEV_HOSTNAME: process.env.DEV_HOSTNAME || envFile.DEV_HOSTNAME,
  DEV_PORT: process.env.DEV_PORT || envFile.DEV_PORT,
  DEV_BABEL_CACHE_ENABLED: process.env.DEV_BABEL_CACHE_ENABLED || envFile.DEV_BABEL_CACHE_ENABLED,
  DEV_WEBPACK_CACHE_ENABLED: process.env.DEV_WEBPACK_CACHE_ENABLED || envFile.DEV_WEBPACK_CACHE_ENABLED,
  DEV_SPRING_CLEANING: process.env.DEV_SPRING_CLEANING || envFile.DEV_SPRING_CLEANING,
  PROD_ANALYZE_BUNDLES: process.env.PROD_ANALYZE_BUNDLES || envFile.PROD_ANALYZE_BUNDLES,
  NODE_ENV: mode,
  PACKAGE_AUTHOR_EMAIL: process.env.npm_package_author_email,
  PACKAGE_AUTHOR_NAME: process.env.npm_package_author_name,
  PACKAGE_DESCRIPTION: process.env.npm_package_description,
  PACKAGE_NAME: process.env.npm_package_name || 'showdex',
  PACKAGE_URL: process.env.npm_package_homepage,
  PACKAGE_VERSION: process.env.npm_package_version,
  PACKAGE_VERSION_SUFFIX: sanitizeEnv(process.env.PACKAGE_VERSION_SUFFIX),
};

if (!buildTargets.includes(finalEnv.BUILD_TARGET)) {
  console.error(
    'Received an invalid BUILD_TARGET:', finalEnv.BUILD_TARGET,
    '\n', 'Valid build targets are:', buildTargets.join(', '),
  );

  process.exit(1);
}

finalEnv.UUID_NAMESPACE = (
  (finalEnv.BUILD_TARGET === 'chrome' && finalEnv.UUID_CHROME_NAMESPACE)
    || (finalEnv.BUILD_TARGET === 'firefox' && finalEnv.UUID_FIREFOX_NAMESPACE)
    || (finalEnv.BUILD_TARGET === 'standalone' && finalEnv.UUID_STANDALONE_NAMESPACE)
) || finalEnv.UUID_NAMESPACE;

if (!finalEnv.UUID_NAMESPACE || finalEnv.UUID_NAMESPACE === NIL_UUID) {
  finalEnv.UUID_NAMESPACE = uuidv4();
}

finalEnv.BUILD_NAME = [
  finalEnv.PACKAGE_NAME,
  `-v${finalEnv.PACKAGE_VERSION || 'X.X.X'}`,
  !!finalEnv.PACKAGE_VERSION_SUFFIX && `-${finalEnv.PACKAGE_VERSION_SUFFIX}`,
  !!finalEnv.BUILD_DATE && `-b${finalEnv.BUILD_DATE}`,
  !!finalEnv.BUILD_SUFFIX && `-${finalEnv.BUILD_SUFFIX}`,
  __DEV__ && '-dev',
  `.${finalEnv.BUILD_TARGET}`,
].filter(Boolean).join('');

export const env = Object.entries(finalEnv)
  .sort(([a], [b]) => a - b)
  .reduce((prev, [key, value]) => {
    if (key) {
      prev[key] = value;
    }

    return prev;
  }, {
    __DEV__,
  });

const webpackEnv = Object.entries(env).reduce((prev, [key, value]) => {
  if (key) {
    prev[`${key.startsWith('__') ? '' : 'process.env.'}${key}`] = JSON.stringify(value || '');
  }

  return prev;
}, {});

const entry = {
  main: path.join(__dirname, 'src', 'main.ts'),
  content: path.join(__dirname, 'src', 'content.ts'),
  background: path.join(__dirname, 'src', 'background.ts'),
};

// background is not used on Firefox
if (finalEnv.BUILD_TARGET === 'firefox') {
  delete entry.background;
}

if (finalEnv.BUILD_TARGET === 'standalone') {
  delete entry.content;
  delete entry.background;
}

const output = {
  path: path.join(__dirname, __DEV__ ? 'build' : 'dist', finalEnv.BUILD_TARGET),
  filename: '[name].js',
  clean: false, // clean output.path dir before emitting files (update: cleaning it up ourselves via rimraf)
  publicPath: 'auto',
};

const moduleRules = [
  {
    test: /\.s?css$/i,
    use: [
      'style-loader',
      {
        loader: 'css-loader',
        options: {
          sourceMap: true,
          modules: {
            auto: true, // only files ending in .module.s?css will be treated as CSS modules
            localIdentName: '[name]-[local]--[hash:base64:5]', // e.g., 'Caldex-module-content--mvN2w'
          },
        },
      },
      {
        loader: 'postcss-loader',
        options: {
          sourceMap: true,
          postcssOptions: {
            // autoprefixer so we don't ever need to specify CSS prefixes like `-moz-` and `-webkit-`
            path: path.join(__dirname, 'postcss.config.cjs'),
          },
        },
      },
      {
        loader: 'sass-loader',
        options: {
          sourceMap: true,
          sassOptions: {
            // allows for `@use 'mixins/flex';` instead of `@use '../../../styles/mixins/flex';`
            includePaths: [path.join(__dirname, 'src', 'styles')],
          },
        },
      },
    ],
  },
  {
    test: /\.(?:jpe?g|jpf|png|gifv?|webp|svg|eot|[ot]tf|woff2?)$/i,
    loader: 'file-loader',
    options: { name: '[name].[ext]' },
    exclude: /node_modules/,
  },
  {
    test: /\.html$/i,
    loader: 'html-loader',
    exclude: /node_modules/,
  },
  {
    test: /\.(?:jsx?|tsx?)$/i,
    use: [
      {
        loader: 'babel-loader',
        options: {
          cacheDirectory: __DEV__
            && finalEnv.DEV_BABEL_CACHE_ENABLED === 'true'
            && path.join(__dirname, 'node_modules', '.cache', 'babel'), // default: false
          // cacheCompression: false, // default: true
        },
      },
      'source-map-loader',
    ],
    exclude: /node_modules/,
  },
];

const resolve = {
  fallback: { 'path': false, 'crypto': false, 'fs': false },
  alias: {
    '@showdex': path.join(__dirname, 'src'),
  },

  extensions: [
    '.ts',
    '.tsx',
    '.js',
    '.jsx',
    '.json',
  ],
};

<<<<<<< HEAD
const copyPatterns = [{
  // fill in fields from package.json into manifest and transform it depending on env.BUILD_TARGET
  from: 'src/manifest.json',
  to: 'manifest.json',

  transform: (content) => {
    const parsed = JSON.parse(content.toString());

    // should be set according to env.BUILD_TARGET below (in the `switch` block)
    // (purposefully given an erroneous value to indicate some transformation was done)
    parsed.manifest_version = -1;

    parsed.version = env.PACKAGE_VERSION;
    parsed.description = env.PACKAGE_DESCRIPTION;
    parsed.author = env.PACKAGE_AUTHOR;
    parsed.homepage_url = env.PACKAGE_URL;

    const {
      applications,
      permissions = [],
      web_accessible_resources,
    } = parsed;

    const matches = permissions.filter((m) => m.indexOf("//") > 0);

    switch (env.BUILD_TARGET) {
      case 'chrome': {
        // set to Manifest V3 (MV3) for Chrome
        parsed.manifest_version = 3;

        // applications is not used on Chrome
        delete parsed.applications;

        // remove MV2-specific background properties
        // Commented out the line below as Safari needs this field on iOS (and we're abusing the Chrome target to build for Safari)
        // delete parsed.background.persistent;
        delete parsed.background.scripts;

        // auto-fill in matches for content_scripts, web_accessible_resources,
        // and externally_connectable
        parsed.content_scripts[0].matches = [...matches];
        parsed.web_accessible_resources[0].matches = [...matches];
        parsed.externally_connectable.matches = [...matches];

        // add source maps to web_accessible_resources
        parsed.web_accessible_resources[0].resources.unshift(
          'background.js.map',
          'content.js.map',
          'main.js.map',
        );

        if (__DEV__) {
          parsed.web_accessible_resources[0].resources.unshift(
            '*.hot-update.js.map',
            '*.hot-update.json',
          );
        }

        // no permissions are needed on Chrome
        // Commented out as permissions are needed for Safari
        // parsed.permissions = [];
=======
// dynamically built bundles, i.e., bundled presets & translations
// type string[]; e.g., ['i18n.en.json', 'i18n.fr.json', 'd45db13d-567e-4b41-91d4-268cc83e1ce6.json']
const dynamicResources = [];

// determine all the languages we'll merge into a single minified json
// (each language needs at least a common.json, so we'll glob based on that)
const i18nGlob = new Glob('src/assets/i18n/**/common.json', {
  posix: true, // true = 'C:\Users\keith\showdex' -> '//?/C:/Users/keith/showdex' (no-op on Unix-based systems)
  // absolute: false, // false = absolute or relative depending on the provided pattern arg
});
>>>>>>> 09a5ca67

for await (const filepath of i18nGlob) {
  // e.g., filePath = 'src/assets/i18n/en/some/nesting/maybe/common.json'
  // paths = ['src', 'assets', 'i18n', 'en', 'some', 'nesting', 'maybe', 'common.json']
  // paths.indexOf('i18n') = 2 -> locale = paths[3] -> 'en'
  const paths = filepath.split('/');
  const locale = paths[paths.indexOf('i18n') + 1];
  const basename = `i18n.${locale || 'uwu'}.json`; // TIL 'bad' refers to Banda LOL so 'uwu' it is!

  if (!locale || dynamicResources.includes(basename)) {
    continue;
  }

  dynamicResources.push(basename);
}

const copyPatterns = [
  // merge translation files into one big ass minified one for each language
  // name of json file inside locale directory is the name of the i18next namespace (without the extension, of course)
  ...dynamicResources.filter((r) => r.startsWith('i18n')).map((to) => ({
    from: `src/assets/i18n/${to.split('.')[1]}/**/*.json`,
    to,
    // warning: to() & transformAll() don't play nicely with each other; the function itself is serialized into a string,
    // then output as the filename, resulting in 1000 directories being created LOL
    // see: https://github.com/webpack-contrib/copy-webpack-plugin/blob/74a366655deb33a435d281225bc581d338e45fca/src/index.js#L927-L935
    // to: (data) => {
    //   const {
    //     context, // string, e.g., '/Users/keith/showdex'
    //     absoluteFilename, // string, e.g., '/Users/keith/showdex/src/assets/i18n/en/some/nesting/maybe/common.json'
    //   } = data;
    //
    //   if (!absoluteFilename?.endsWith('.json')) {
    //     return 'i18n.bad.json';
    //   }
    //
    //   const paths = absoluteFilename.split('/');
    //   const locale = paths[paths.indexOf('i18n') + 1];
    //   const basename = `i18n.${locale || 'bad'}.json`;
    //
    //   if (locale) {
    //     dynamicResources.push(basename);
    //   }
    //
    //   return basename;
    // },
    // toType: 'file',
    transformAll: (assets) => {
      const merged = assets.reduce((prev, asset) => {
        const {
          data, // Buffer
          sourceFilename, // string, e.g., 'src/assets/i18n/some/nesting/maybe/common.json'
          // absoluteFilename, // string
        } = asset;

        const key = sourceFilename.split('/').pop().replace('.json', '');
        const parsed = JSON.parse(data.toString());

        if (!key || !Object.keys(parsed || {}).length) {
          return prev;
        }

        if (key === 'common' && typeof parsed['--meta'] === 'object') {
          parsed['--meta'].built = new Date().toISOString();
        }

        // e.g., prev = { common: { ... }, pokedex: { ... }, ... }
        prev[key] = parsed;

        return prev;
      }, {
        // just making sure common is always the first entry
        common: {},
      });

      return Buffer.from(JSON.stringify(merged));
    },
  })),

  // copy assets matched by the file-loader regex (pretty much all image & font files)
  {
    from: 'src/assets/**/*',
    to: '[name][ext]',
    filter: (path) => moduleRules[1].test.test(path) && [
      ...manifest.web_accessible_resources.flatMap((r) => r.resources),
      ...Object.values(manifest.icons),
    ].some((name) => path.includes(name)),
  },

  // bundle any presets
  {
    from: 'src/assets/presets/*.json',
    to: (data) => {
      const { absoluteFilename } = data;
      const basename = absoluteFilename.split('/').pop();

      if (/\.json$/.test(basename)) {
        dynamicResources.push(basename);
      }

      return '[name][ext]';
    },
    transform: (content) => {
      const parsed = JSON.parse(content.toString());

      // 10/10 instant minification ggez
      return Buffer.from(JSON.stringify(parsed));
    },
  },

  // fill in fields from package.json into manifest and transform it depending on finalEnv.BUILD_TARGET
  {
    from: 'src/manifest.json',
    to: 'manifest.json',
    transform: (content) => {
      const parsed = JSON.parse(content.toString());

      // should be set according to finalEnv.BUILD_TARGET below (in the `switch` block)
      // (purposefully given an erroneous value to indicate some transformation was done)
      parsed.manifest_version = -1;

      parsed.version = finalEnv.PACKAGE_VERSION;
      parsed.description = finalEnv.PACKAGE_DESCRIPTION;
      // parsed.author = { email: finalEnv.PACKAGE_AUTHOR_EMAIL };
      parsed.homepage_url = finalEnv.PACKAGE_URL;

      // if (finalEnv.PACKAGE_AUTHOR_NAME) {
      //   parsed.author.name = finalEnv.PACKAGE_AUTHOR_NAME;
      // }

      // update (2023/12/26): actually, better to not include this so that none of the web stores freak out lol
      delete parsed.author;

      const {
        applications,
        permissions: matches = [],
        web_accessible_resources,
      } = parsed;

      switch (finalEnv.BUILD_TARGET) {
        case 'chrome': {
          // set to Manifest V3 (MV3) for Chrome
          parsed.manifest_version = 3;

          // applications is not used on Chrome
          delete parsed.applications;

          // remove MV2-specific background properties
          delete parsed.background.persistent;
          delete parsed.background.scripts;

          // auto-fill in matches for content_scripts, web_accessible_resources,
          // and externally_connectable
          parsed.content_scripts[0].matches = [...matches];
          parsed.web_accessible_resources[0].matches = [...matches];
          parsed.externally_connectable.matches = [...matches];

          // add source maps to web_accessible_resources
          parsed.web_accessible_resources[0].resources.push(
            'background.js.map',
            'content.js.map',
            'main.js.map',
            ...dynamicResources,
          );

          if (__DEV__) {
            parsed.web_accessible_resources[0].resources.push(
              '*.hot-update.js.map',
              '*.hot-update.json',
            );
          }

          // sort the resources list in ABC order for easier debugging
          parsed.web_accessible_resources[0].resources.sort();

          // no permissions are needed on Chrome
          parsed.permissions = [];

          // auto-fill action properties
          parsed.action.default_title = parsed.name;
          parsed.action.default_icon = { ...parsed.icons };

          break;
        }

        case 'firefox': {
          // set to Manifest V2 (MV2) for Firefox
          parsed.manifest_version = 2;

          // auto-fill in matches for content_scripts
          parsed.content_scripts[0].matches = [...matches];

          // set Firefox-specific permissions
          const { permissions = [] } = applications.gecko;

          parsed.permissions.unshift(...permissions);
          delete applications.gecko.permissions;

          // remove properties not used on Firefox
          delete parsed.background;
          delete parsed.action;

          // remove properties not supported on MV2
          delete parsed.host_permissions;
          delete parsed.externally_connectable;

          // format web_accessible_resources in MV2's format
          const { resources = [] } = web_accessible_resources[0];

          // note: background.js.map isn't here since background.js isn't used on Firefox
          parsed.web_accessible_resources = [
            'content.js.map',
            'main.js.map',
            ...resources,
            ...dynamicResources,
          ];

          if (__DEV__) {
            parsed.web_accessible_resources.push(
              '*.hot-update.js.map',
              '*.hot-update.json',
            );
          }

          // sort the resources list in ABC order for easier debugging
          parsed.web_accessible_resources.sort();

          break;
        }

        default: {
          break;
        }
      }

      return Buffer.from(JSON.stringify(parsed));
    },
  },
];

if (finalEnv.BUILD_TARGET === 'standalone') {
  const manifestIndex = copyPatterns.findIndex((p) => (
    typeof p.to === 'string'
      && p.to.includes('manifest.json')
  ));

  if (manifestIndex > -1) {
    copyPatterns.splice(manifestIndex, 1);
  }
}

const plugins = [
  new webpack.ProvidePlugin({
    process: 'process/browser',
}),
  new webpack.ProgressPlugin(),
  new webpack.DefinePlugin(webpackEnv),
  new CopyWebpackPlugin({ patterns: copyPatterns }),

  ...[
    __DEV__
      && finalEnv.DEV_SPRING_CLEANING === 'true'
      && new CircularDependencyPlugin({
        exclude: /node_modules/,
        include: /src/,
        failOnError: false, // true = errors, false = warnings
        // allowAsyncCycles: false,
        cwd: __dirname,

        onDetected({ module, paths, compilation }) {
          if (paths?.[0]?.endsWith?.('index.ts')) {
            return;
          }

          compilation.warnings.push(new Error(paths.join(' -> ')));
        },
      }),

    (finalEnv.BUILD_TARGET !== 'standalone' && (!__DEV__ || finalEnv.BUILD_TARGET === 'firefox'))
      && new ZipPlugin({
        // spit out the file in either `build` or `dist`
        path: '..',

        // extension will be appended to the end of the filename
        filename: finalEnv.BUILD_NAME,
        extension: finalEnv.BUILD_TARGET === 'firefox' ? 'xpi' : 'zip',
      }),

    !__DEV__
      && finalEnv.PROD_ANALYZE_BUNDLES === 'true'
      && new VisualizerPlugin({
        // per the doc: this is relative to the webpack output dir
        filename: path.join('..', `${finalEnv.BUILD_NAME}.html`),
      }),
  ].filter(Boolean),
];

// environment-specific config
const envConfig = {
  // source maps for easier debugging of minified bundles
  // (values are based off of webpack's recommendations depending on the environment,
  // except for development, since we cannot use the webpack-recommended 'eval-source-map'
  // due to an 'unsafe-eval' EvalError thrown when trying to first init the extension)
  devtool: __DEV__ ? 'cheap-module-source-map' : 'source-map',

  // development
  ...(__DEV__ && finalEnv.DEV_WEBPACK_CACHE_ENABLED === 'true' && {
    cache: {
      type: 'filesystem',
      allowCollectingMemory: true,
      cacheDirectory: path.join(__dirname, 'node_modules', '.cache', 'webpack'),
      compression: false,
      hashAlgorithm: 'md4',
    }
  }),

  // production
  ...(!__DEV__ && {
    optimization: {
      minimize: true,
      minimizer: [new TerserPlugin()],

      // not required on dev cause you can load a single big ass file no problemo (even into Firefox!)
      /** @todo Find a way to get the names of the generated chunks and inject it as an env or something (for use in content). */
      // splitChunks: {
      //   automaticNameDelimiter: '.',
      //   minSize: 1024 ** 2, // 1 MB
      //   maxSize: 4 * (1024 ** 2), // 4 MB
      //
      //   cacheGroups: {
      //     // disable the default cache groups
      //     default: false,
      //
      //     // chunk the big ass JSON files from @pkmn/dex (particularly learnsets.json)
      //     // (required for submitting to Mozilla's AMO, which enforces a 4 MB limit per file)
      //     pkmn: {
      //       // test: /\.json$/i,
      //       // test: ({ resource }) => typeof resource === 'string'
      //       //   && resource.includes('node_modules')
      //       //   && resource.includes('@pkmn')
      //       //   && resource.endsWith('.json'),
      //       test: /\/node_modules\/@pkmn\/.+\.json$/i,
      //       chunks: 'all',
      //       name: 'pkmn',
      //       // filename: '[name].js',
      //     },
      //   }, // end cacheGroups in optimization.splitChunks
      // }, // end splitChunks in optimization
    },
  }),
};

export const config = {
  mode,
  entry,
  output,
  module: { rules: moduleRules },
  resolve,
  plugins,
  ...envConfig,
};

export default config;<|MERGE_RESOLUTION|>--- conflicted
+++ resolved
@@ -215,69 +215,6 @@
   ],
 };
 
-<<<<<<< HEAD
-const copyPatterns = [{
-  // fill in fields from package.json into manifest and transform it depending on env.BUILD_TARGET
-  from: 'src/manifest.json',
-  to: 'manifest.json',
-
-  transform: (content) => {
-    const parsed = JSON.parse(content.toString());
-
-    // should be set according to env.BUILD_TARGET below (in the `switch` block)
-    // (purposefully given an erroneous value to indicate some transformation was done)
-    parsed.manifest_version = -1;
-
-    parsed.version = env.PACKAGE_VERSION;
-    parsed.description = env.PACKAGE_DESCRIPTION;
-    parsed.author = env.PACKAGE_AUTHOR;
-    parsed.homepage_url = env.PACKAGE_URL;
-
-    const {
-      applications,
-      permissions = [],
-      web_accessible_resources,
-    } = parsed;
-
-    const matches = permissions.filter((m) => m.indexOf("//") > 0);
-
-    switch (env.BUILD_TARGET) {
-      case 'chrome': {
-        // set to Manifest V3 (MV3) for Chrome
-        parsed.manifest_version = 3;
-
-        // applications is not used on Chrome
-        delete parsed.applications;
-
-        // remove MV2-specific background properties
-        // Commented out the line below as Safari needs this field on iOS (and we're abusing the Chrome target to build for Safari)
-        // delete parsed.background.persistent;
-        delete parsed.background.scripts;
-
-        // auto-fill in matches for content_scripts, web_accessible_resources,
-        // and externally_connectable
-        parsed.content_scripts[0].matches = [...matches];
-        parsed.web_accessible_resources[0].matches = [...matches];
-        parsed.externally_connectable.matches = [...matches];
-
-        // add source maps to web_accessible_resources
-        parsed.web_accessible_resources[0].resources.unshift(
-          'background.js.map',
-          'content.js.map',
-          'main.js.map',
-        );
-
-        if (__DEV__) {
-          parsed.web_accessible_resources[0].resources.unshift(
-            '*.hot-update.js.map',
-            '*.hot-update.json',
-          );
-        }
-
-        // no permissions are needed on Chrome
-        // Commented out as permissions are needed for Safari
-        // parsed.permissions = [];
-=======
 // dynamically built bundles, i.e., bundled presets & translations
 // type string[]; e.g., ['i18n.en.json', 'i18n.fr.json', 'd45db13d-567e-4b41-91d4-268cc83e1ce6.json']
 const dynamicResources = [];
@@ -288,7 +225,6 @@
   posix: true, // true = 'C:\Users\keith\showdex' -> '//?/C:/Users/keith/showdex' (no-op on Unix-based systems)
   // absolute: false, // false = absolute or relative depending on the provided pattern arg
 });
->>>>>>> 09a5ca67
 
 for await (const filepath of i18nGlob) {
   // e.g., filePath = 'src/assets/i18n/en/some/nesting/maybe/common.json'
@@ -423,11 +359,13 @@
 
       const {
         applications,
-        permissions: matches = [],
+        permissions = [],
         web_accessible_resources,
       } = parsed;
 
-      switch (finalEnv.BUILD_TARGET) {
+      const matches = permissions.filter((m) => m.indexOf("//") > 0);
+
+    switch (finalEnv.BUILD_TARGET) {
         case 'chrome': {
           // set to Manifest V3 (MV3) for Chrome
           parsed.manifest_version = 3;
@@ -436,8 +374,9 @@
           delete parsed.applications;
 
           // remove MV2-specific background properties
-          delete parsed.background.persistent;
-          delete parsed.background.scripts;
+          // Commented out the line below as Safari needs this field on iOS (and we're abusing the Chrome target to build for Safari)
+        // delete parsed.background.persistent;
+        delete parsed.background.scripts;
 
           // auto-fill in matches for content_scripts, web_accessible_resources,
           // and externally_connectable
@@ -464,7 +403,8 @@
           parsed.web_accessible_resources[0].resources.sort();
 
           // no permissions are needed on Chrome
-          parsed.permissions = [];
+          // Commented out as permissions are needed for Safari
+        // parsed.permissions = [];
 
           // auto-fill action properties
           parsed.action.default_title = parsed.name;
